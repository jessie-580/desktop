{
  "repository": {
    "type": "git",
    "url": "https://github.com/desktop/desktop.git"
  },
  "description": "GitHub Desktop build dependencies",
  "scripts": {
    "cli": "ts-node --require ./app/test/globals.ts --require ./app/src/cli/dev-commands-global.ts app/src/cli/main.ts",
    "test:integration": "cross-env TEST_ENV=1 ELECTRON_NO_ATTACH_CONSOLE=1 xvfb-maybe --auto-servernum -- mocha -t 30000 --require ts-node/register app/test/integration/*.ts",
    "test:unit": "ts-node script/unit-tests.ts",
    "test:script": "mocha -t 10000 --require ts-node/register script/changelog/test/*.ts",
    "test": "yarn test:unit && yarn test:script && yarn test:integration",
    "test:setup": "ts-node -P script/tsconfig.json script/test-setup.ts",
    "test:review": "ts-node -P script/tsconfig.json script/test-review.ts",
    "postinstall": "cd app && yarn install --force && cd .. && git submodule update --recursive --init && yarn compile:tslint && yarn compile:script",
    "start": "cross-env NODE_ENV=development ts-node -P script/tsconfig.json script/start.ts",
    "start:prod": "cross-env NODE_ENV=production ts-node -P script/tsconfig.json script/start.ts",
    "compile:dev": "cross-env NODE_ENV=development parallel-webpack --config app/webpack.development.ts",
    "compile:prod": "cross-env NODE_ENV=production parallel-webpack --config app/webpack.production.ts",
    "build:dev": "yarn compile:dev && cross-env NODE_ENV=development ts-node -P script/tsconfig.json script/build.ts",
    "build:prod": "yarn compile:prod && cross-env NODE_ENV=production ts-node -P script/tsconfig.json script/build.ts",
    "package": "ts-node -P script/tsconfig.json script/package.ts",
    "generate-octicons": "ts-node -P script/tsconfig.json script/generate-octicons.ts",
    "clean:tslint": "rimraf tslint-rules/*.js",
    "compile:tslint": "tsc -P tslint-rules",
    "compile:script": "tsc -P script/tsconfig.json",
    "lint": "yarn lint:src && yarn lint:prettier",
    "lint:fix": "yarn lint:src:fix && yarn lint:prettier --fix",
    "lint:prettier": "ts-node script/prettier.ts",
    "lint:src": "yarn tslint && yarn eslint-check && yarn eslint",
    "lint:src:fix": "yarn tslint --fix && yarn eslint --fix",
<<<<<<< HEAD
    "tslint": "tslint ./{script,tslint-rules}/*.ts ./app/{src,typings,test}/**/*.{ts,tsx}",
    "eslint": "ts-node -P script/tsconfig.json script/eslint.ts",
=======
    "tslint": "tslint -p .",
    "eslint": "ts-node script/eslint.ts",
>>>>>>> b805b360
    "eslint-check": "eslint --print-config .eslintrc.* | eslint-config-prettier-check",
    "publish": "ts-node -P script/tsconfig.json script/publish.ts",
    "clean-slate": "rimraf out node_modules app/node_modules && yarn",
    "rebuild-hard:dev": "yarn clean-slate && yarn build:dev",
    "rebuild-hard:prod": "yarn clean-slate && yarn build:prod",
    "changelog": "ts-node script/changelog/index.ts",
    "draft-release": "ts-node script/draft-release/index.ts",
    "validate-changelog": "ts-node script/validate-changelog.ts"
  },
  "author": {
    "name": "GitHub, Inc.",
    "email": "opensource+desktop@github.com",
    "url": "https://desktop.github.com/"
  },
  "license": "MIT",
  "engines": {
    "node": ">= 8",
    "yarn": ">= 1.5.0"
  },
  "dependencies": {
    "ajv": "^6.4.0",
    "awesome-node-loader": "^1.1.0",
    "awesome-typescript-loader": "^5.0.0",
    "aws-sdk": "^2.23.0",
    "babel-core": "^6.26.3",
    "chai": "^4.1.1",
    "chai-as-promised": "^7.1.1",
    "chai-datetime": "^1.4.1",
    "chalk": "^2.2.0",
    "clean-webpack-plugin": "^0.1.19",
    "cross-env": "^5.0.5",
    "css-loader": "^0.28.11",
    "eslint": "^4.19.1",
    "eslint-config-prettier": "^2.9.0",
    "eslint-plugin-babel": "^4.1.2",
    "eslint-plugin-json": "^1.2.0",
    "eslint-plugin-prettier": "^2.6.0",
    "eslint-plugin-react": "^7.7.0",
    "eslint-plugin-typescript": "^0.10.0",
    "express": "^4.15.0",
    "front-matter": "^2.3.0",
    "fs-extra": "^6.0.0",
    "html-webpack-plugin": "^3.2.0",
    "json-pretty": "^0.0.1",
    "klaw-sync": "^3.0.0",
    "legal-eagle": "0.15.0",
    "mini-css-extract-plugin": "^0.4.0",
    "mocha": "^5.0.4",
    "node-sass": "^4.7.2",
    "octicons": "^7.0.1",
    "parallel-webpack": "^2.3.0",
    "prettier": "1.13.0",
    "request": "^2.72.0",
    "rimraf": "^2.5.2",
    "sass-loader": "^7.0.1",
    "semver": "^5.5.0",
    "spectron": "^3.8.0",
    "style-loader": "^0.21.0",
    "to-camel-case": "^1.0.0",
    "ts-node": "^5.0.1",
    "tslint": "^5.9.1",
    "tslint-config-prettier": "^1.10.0",
    "tslint-microsoft-contrib": "^5.0.3",
    "tslint-react": "^3.5.1",
    "typescript": "^2.8.3",
    "typescript-eslint-parser": "^15.0.0",
    "webpack": "^4.8.3",
    "webpack-bundle-analyzer": "^2.13.0",
    "webpack-dev-middleware": "^3.1.3",
    "webpack-hot-middleware": "^2.22.2",
    "webpack-merge": "^4.1.2",
    "xml2js": "^0.4.16",
    "xvfb-maybe": "^0.2.1"
  },
  "devDependencies": {
    "@types/byline": "^4.2.31",
    "@types/chai": "^4.1.2",
    "@types/chai-datetime": "^0.0.31",
    "@types/classnames": "^2.2.2",
    "@types/clean-webpack-plugin": "^0.1.2",
    "@types/codemirror": "0.0.55",
    "@types/electron-packager": "^10.1.0",
    "@types/electron-winstaller": "^2.6.0",
    "@types/event-kit": "^1.2.28",
    "@types/express": "^4.11.0",
    "@types/extract-text-webpack-plugin": "^3.0.3",
    "@types/file-url": "^2.0.0",
    "@types/fs-extra": "^5.0.2",
    "@types/fuzzaldrin-plus": "^0.0.1",
    "@types/html-webpack-plugin": "^2.30.3",
    "@types/keytar": "^4.0.0",
    "@types/legal-eagle": "^0.15.0",
    "@types/mini-css-extract-plugin": "^0.2.0",
    "@types/mocha": "^2.2.48",
    "@types/mri": "^1.1.0",
    "@types/node": "^8.10.4",
<<<<<<< HEAD
    "@types/react": "16.0.41",
    "@types/react-dom": "^16.0.4",
=======
    "@types/react": "16.3.14",
    "@types/react-dom": "16.0.5",
>>>>>>> b805b360
    "@types/react-transition-group": "1.1.1",
    "@types/react-virtualized": "^9.7.12",
    "@types/request": "^2.0.9",
    "@types/semver": "^5.5.0",
    "@types/strip-ansi": "^3.0.0",
    "@types/temp": "^0.8.29",
    "@types/textarea-caret": "^3.0.0",
    "@types/to-camel-case": "^1.0.0",
    "@types/ua-parser-js": "^0.7.30",
    "@types/untildify": "^3.0.0",
    "@types/uuid": "^3.4.0",
    "@types/webpack": "^4.4.0",
    "@types/webpack-bundle-analyzer": "^2.9.2",
    "@types/webpack-dev-middleware": "^2.0.1",
    "@types/webpack-hot-middleware": "^2.16.3",
    "@types/webpack-merge": "^4.1.3",
    "@types/winston": "^2.2.0",
    "@types/xml2js": "^0.4.0",
    "electron": "1.8.3",
    "electron-builder": "20.2.0",
    "electron-mocha": "^6.0.1",
    "electron-packager": "^11.0.0",
    "electron-winstaller": "2.5.2"
  }
}<|MERGE_RESOLUTION|>--- conflicted
+++ resolved
@@ -29,13 +29,8 @@
     "lint:prettier": "ts-node script/prettier.ts",
     "lint:src": "yarn tslint && yarn eslint-check && yarn eslint",
     "lint:src:fix": "yarn tslint --fix && yarn eslint --fix",
-<<<<<<< HEAD
-    "tslint": "tslint ./{script,tslint-rules}/*.ts ./app/{src,typings,test}/**/*.{ts,tsx}",
+    "tslint": "tslint -p .",
     "eslint": "ts-node -P script/tsconfig.json script/eslint.ts",
-=======
-    "tslint": "tslint -p .",
-    "eslint": "ts-node script/eslint.ts",
->>>>>>> b805b360
     "eslint-check": "eslint --print-config .eslintrc.* | eslint-config-prettier-check",
     "publish": "ts-node -P script/tsconfig.json script/publish.ts",
     "clean-slate": "rimraf out node_modules app/node_modules && yarn",
@@ -132,13 +127,8 @@
     "@types/mocha": "^2.2.48",
     "@types/mri": "^1.1.0",
     "@types/node": "^8.10.4",
-<<<<<<< HEAD
-    "@types/react": "16.0.41",
-    "@types/react-dom": "^16.0.4",
-=======
-    "@types/react": "16.3.14",
-    "@types/react-dom": "16.0.5",
->>>>>>> b805b360
+    "@types/react": "^16.3.16",
+    "@types/react-dom": "^16.0.5",
     "@types/react-transition-group": "1.1.1",
     "@types/react-virtualized": "^9.7.12",
     "@types/request": "^2.0.9",

import * as React from 'react'

import { Repository } from '../../models/repository'
import { Dispatcher } from '../dispatcher'
import { Dialog, DialogError, DialogContent, DialogFooter } from '../dialog'

import { OkCancelButtonGroup } from '../dialog/ok-cancel-button-group'
import { startTimer } from '../lib/timing'
<<<<<<< HEAD
import { Octicon } from '../octicons'
import * as OcticonSymbol from '../octicons/octicons.generated'
=======
>>>>>>> 56dc6a59
import { Ref } from '../lib/ref'
import { RefNameTextBox } from '../lib/ref-name-text-box'

interface ICreateTagProps {
  readonly repository: Repository
  readonly dispatcher: Dispatcher
  readonly onDismissed: () => void
  readonly targetCommitSha: string
  readonly initialName?: string
  readonly localTags: Map<string, string> | null
}

interface ICreateTagState {
  readonly tagName: string

  /**
   * Note: once tag creation has been initiated this value stays at true
   * and will never revert to being false. If the tag creation operation
   * fails this dialog will still be dismissed and an error dialog will be
   * shown in its place.
   */
  readonly isCreatingTag: boolean
}

const MaxTagNameLength = 245

/** The Create Tag component. */
export class CreateTag extends React.Component<
  ICreateTagProps,
  ICreateTagState
> {
  public constructor(props: ICreateTagProps) {
    super(props)

    this.state = {
      tagName: props.initialName || '',
      isCreatingTag: false,
    }
  }

  public render() {
    const error = this.getCurrentError()
    const disabled = error !== null || this.state.tagName.length === 0

    return (
      <Dialog
        id="create-tag"
        title={__DARWIN__ ? 'Create a Tag' : 'Create a tag'}
        onSubmit={this.createTag}
        onDismissed={this.props.onDismissed}
        loading={this.state.isCreatingTag}
        disabled={this.state.isCreatingTag}
      >
        {error && <DialogError>{error}</DialogError>}

        <DialogContent>
          <RefNameTextBox
            label="Name"
            initialValue={this.props.initialName}
            onValueChange={this.updateTagName}
          />
        </DialogContent>

        <DialogFooter>
          <OkCancelButtonGroup
            okButtonText={__DARWIN__ ? 'Create Tag' : 'Create tag'}
            okButtonDisabled={disabled}
          />
        </DialogFooter>
      </Dialog>
    )
  }

  private getCurrentError(): JSX.Element | null {
    if (this.state.tagName.length > MaxTagNameLength) {
      return (
        <>The tag name cannot be longer than {MaxTagNameLength} characters</>
      )
    }

    const alreadyExists =
      this.props.localTags && this.props.localTags.has(this.state.tagName)
    if (alreadyExists) {
      return (
        <>
          A tag named <Ref>{this.state.tagName}</Ref> already exists
        </>
      )
    }

    return null
  }

  private updateTagName = (tagName: string) => {
    this.setState({
      tagName,
    })
  }

  private createTag = async () => {
    const name = this.state.tagName
    const repository = this.props.repository

    if (name.length > 0) {
      this.setState({ isCreatingTag: true })

      const timer = startTimer('create tag', repository)
      await this.props.dispatcher.createTag(
        repository,
        name,
        this.props.targetCommitSha
      )
      timer.done()
    }
  }
}<|MERGE_RESOLUTION|>--- conflicted
+++ resolved
@@ -6,11 +6,6 @@
 
 import { OkCancelButtonGroup } from '../dialog/ok-cancel-button-group'
 import { startTimer } from '../lib/timing'
-<<<<<<< HEAD
-import { Octicon } from '../octicons'
-import * as OcticonSymbol from '../octicons/octicons.generated'
-=======
->>>>>>> 56dc6a59
 import { Ref } from '../lib/ref'
 import { RefNameTextBox } from '../lib/ref-name-text-box'
 

--- conflicted
+++ resolved
@@ -157,12 +157,9 @@
             sourceBranchName={sourceBranch.name}
           />
         )
-<<<<<<< HEAD
       case CherryPickStepKind.CommitsChosen:
-=======
       case CherryPickStepKind.HideConflicts:
         // no ui for this part of flow
->>>>>>> b17d2038
         return null
       default:
         return assertNever(step, 'Unknown cherry pick step found')

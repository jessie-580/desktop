import { Repository } from './repository'
import { PullRequest } from './pull-request'
import { Branch } from './branch'
import { ReleaseSummary } from './release-notes'
import { IRemote } from './remote'
import { RetryAction } from './retry-actions'
import { WorkingDirectoryFileChange } from './status'
import { PreferencesTab } from './preferences'
import { ICommitContext } from './commit'
import { IStashEntry } from './stash-entry'
import { Account } from '../models/account'

export enum PopupType {
  RenameBranch = 1,
  DeleteBranch,
  ConfirmDiscardChanges,
  Preferences,
  MergeBranch,
  RepositorySettings,
  AddRepository,
  CreateRepository,
  CloneRepository,
  CreateBranch,
  SignIn,
  About,
  InstallGit,
  PublishRepository,
  Acknowledgements,
  UntrustedCertificate,
  RemoveRepository,
  TermsAndConditions,
  PushBranchCommits,
  CLIInstalled,
  GenericGitAuthentication,
  ExternalEditorFailed,
  OpenShellFailed,
  InitializeLFS,
  LFSAttributeMismatch,
  UpstreamAlreadyExists,
  ReleaseNotes,
  DeletePullRequest,
  MergeConflicts,
  AbortMerge,
  OversizedFiles,
  UsageReportingChanges,
  CommitConflictsWarning,
  PushNeedsPull,
  RebaseFlow,
  ConfirmForcePush,
  StashAndSwitchBranch,
  ConfirmOverwriteStash,
  ConfirmDiscardStash,
  CreateTutorialRepository,
<<<<<<< HEAD
  PushRejectedDueToMissingWorkflowScope,
=======
  ConfirmExitTutorial,
>>>>>>> 19640b42
}

export type Popup =
  | { type: PopupType.RenameBranch; repository: Repository; branch: Branch }
  | {
      type: PopupType.DeleteBranch
      repository: Repository
      branch: Branch
      existsOnRemote: boolean
    }
  | {
      type: PopupType.ConfirmDiscardChanges
      repository: Repository
      files: ReadonlyArray<WorkingDirectoryFileChange>
      showDiscardChangesSetting?: boolean
      discardingAllChanges?: boolean
    }
  | { type: PopupType.Preferences; initialSelectedTab?: PreferencesTab }
  | {
      type: PopupType.MergeBranch
      repository: Repository
      branch?: Branch
    }
  | { type: PopupType.RepositorySettings; repository: Repository }
  | { type: PopupType.AddRepository; path?: string }
  | { type: PopupType.CreateRepository; path?: string }
  | {
      type: PopupType.CloneRepository
      initialURL: string | null
    }
  | {
      type: PopupType.CreateBranch
      repository: Repository

      /**
       * A flag to indicate the user clicked the "switch branch" link when they
       * saw the prompt about the current branch being protected.
       */
      handleProtectedBranchWarning?: boolean

      initialName?: string
    }
  | { type: PopupType.SignIn }
  | { type: PopupType.About }
  | { type: PopupType.InstallGit; path: string }
  | { type: PopupType.PublishRepository; repository: Repository }
  | { type: PopupType.Acknowledgements }
  | {
      type: PopupType.UntrustedCertificate
      certificate: Electron.Certificate
      url: string
    }
  | { type: PopupType.RemoveRepository; repository: Repository }
  | { type: PopupType.TermsAndConditions }
  | {
      type: PopupType.PushBranchCommits
      repository: Repository
      branch: Branch
      unPushedCommits?: number
    }
  | { type: PopupType.CLIInstalled }
  | {
      type: PopupType.GenericGitAuthentication
      hostname: string
      retryAction: RetryAction
    }
  | {
      type: PopupType.ExternalEditorFailed
      message: string
      suggestAtom?: boolean
      openPreferences?: boolean
    }
  | { type: PopupType.OpenShellFailed; message: string }
  | { type: PopupType.InitializeLFS; repositories: ReadonlyArray<Repository> }
  | { type: PopupType.LFSAttributeMismatch }
  | {
      type: PopupType.UpstreamAlreadyExists
      repository: Repository
      existingRemote: IRemote
    }
  | {
      type: PopupType.ReleaseNotes
      newRelease: ReleaseSummary
    }
  | {
      type: PopupType.DeletePullRequest
      repository: Repository
      branch: Branch
      pullRequest: PullRequest
    }
  | {
      type: PopupType.MergeConflicts
      repository: Repository
      ourBranch: string
      theirBranch?: string
    }
  | {
      type: PopupType.AbortMerge
      repository: Repository
      ourBranch: string
      theirBranch?: string
    }
  | {
      type: PopupType.OversizedFiles
      oversizedFiles: ReadonlyArray<string>
      context: ICommitContext
      repository: Repository
    }
  | { type: PopupType.UsageReportingChanges }
  | {
      type: PopupType.CommitConflictsWarning
      /** files that were selected for committing that are also conflicted */
      files: ReadonlyArray<WorkingDirectoryFileChange>
      /** repository user is committing in */
      repository: Repository
      /** information for completing the commit */
      context: ICommitContext
    }
  | {
      type: PopupType.PushNeedsPull
      repository: Repository
    }
  | {
      type: PopupType.ConfirmForcePush
      repository: Repository
      upstreamBranch: string
    }
  | {
      type: PopupType.RebaseFlow
      repository: Repository
    }
  | {
      type: PopupType.StashAndSwitchBranch
      repository: Repository
      branchToCheckout: Branch
    }
  | {
      type: PopupType.ConfirmOverwriteStash
      repository: Repository
      branchToCheckout: Branch
    }
  | {
      type: PopupType.ConfirmDiscardStash
      repository: Repository
      stash: IStashEntry
    }
  | {
      type: PopupType.CreateTutorialRepository
      account: Account
    }
  | {
<<<<<<< HEAD
      type: PopupType.PushRejectedDueToMissingWorkflowScope
      rejectedPath: string
      repository: Repository
=======
      type: PopupType.ConfirmExitTutorial
>>>>>>> 19640b42
    }<|MERGE_RESOLUTION|>--- conflicted
+++ resolved
@@ -51,11 +51,8 @@
   ConfirmOverwriteStash,
   ConfirmDiscardStash,
   CreateTutorialRepository,
-<<<<<<< HEAD
+  ConfirmExitTutorial,
   PushRejectedDueToMissingWorkflowScope,
-=======
-  ConfirmExitTutorial,
->>>>>>> 19640b42
 }
 
 export type Popup =
@@ -207,11 +204,10 @@
       account: Account
     }
   | {
-<<<<<<< HEAD
+      type: PopupType.ConfirmExitTutorial
+    }
+  | {
       type: PopupType.PushRejectedDueToMissingWorkflowScope
       rejectedPath: string
       repository: Repository
-=======
-      type: PopupType.ConfirmExitTutorial
->>>>>>> 19640b42
     }
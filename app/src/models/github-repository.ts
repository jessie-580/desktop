import { Owner } from './owner'
import { IAPIRepository } from '../lib/api'
import { structuralEquals } from '../lib/equality'

/** A GitHub repository. */
export class GitHubRepository {
  /**
   * The ID of the repository in the app's local database. This is no relation
   * to the API ID.
   *
   * May be `null` if it hasn't been inserted or retrieved from the database.
   */
  public readonly dbID: number | null

  public readonly name: string
  public readonly owner: Owner
  public readonly private: boolean | null
  public readonly fork: boolean | null
  public readonly htmlURL: string | null
  public readonly defaultBranch: string | null
  public readonly cloneURL: string | null

<<<<<<< HEAD
  public constructor(name: string, owner: Owner, dbID: number | null, private_: boolean | null = null, fork: boolean | null = null, htmlURL: string | null = null, defaultBranch: string | null = 'master', cloneURL: string | null = null) {
=======
  /** Create a new GitHubRepository from its data-only representation. */
  public static fromJSON(json: IGitHubRepository): GitHubRepository {
    return new GitHubRepository(
      json.name,
      Owner.fromJSON(json.owner),
      json.dbID,
      json.private,
      json.fork,
      json.htmlURL,
      json.defaultBranch,
      json.cloneURL
    )
  }

  public constructor(
    name: string,
    owner: Owner,
    dbID: number | null,
    private_: boolean | null = null,
    fork: boolean | null = null,
    htmlURL: string | null = null,
    defaultBranch: string | null = 'master',
    cloneURL: string | null = null
  ) {
>>>>>>> a61a5bdc
    this.name = name
    this.owner = owner
    this.dbID = dbID
    this.private = private_
    this.fork = fork
    this.htmlURL = htmlURL
    this.defaultBranch = defaultBranch
    this.cloneURL = cloneURL
  }

  /** Create a new copy of the repository with the API information copied over. */
  public withAPI(apiRepository: IAPIRepository): GitHubRepository {
    const newRepository = new GitHubRepository(
      this.name,
      this.owner,
      this.dbID,
      apiRepository.private,
      apiRepository.fork,
      apiRepository.html_url,
      apiRepository.default_branch,
      apiRepository.clone_url
    )

    return structuralEquals(newRepository, this) ? this : newRepository
  }

  public get endpoint(): string {
    return this.owner.endpoint
  }

  /** Get the owner/name combo. */
  public get fullName(): string {
    return `${this.owner.login}/${this.name}`
  }
}<|MERGE_RESOLUTION|>--- conflicted
+++ resolved
@@ -20,23 +20,6 @@
   public readonly defaultBranch: string | null
   public readonly cloneURL: string | null
 
-<<<<<<< HEAD
-  public constructor(name: string, owner: Owner, dbID: number | null, private_: boolean | null = null, fork: boolean | null = null, htmlURL: string | null = null, defaultBranch: string | null = 'master', cloneURL: string | null = null) {
-=======
-  /** Create a new GitHubRepository from its data-only representation. */
-  public static fromJSON(json: IGitHubRepository): GitHubRepository {
-    return new GitHubRepository(
-      json.name,
-      Owner.fromJSON(json.owner),
-      json.dbID,
-      json.private,
-      json.fork,
-      json.htmlURL,
-      json.defaultBranch,
-      json.cloneURL
-    )
-  }
-
   public constructor(
     name: string,
     owner: Owner,
@@ -47,7 +30,6 @@
     defaultBranch: string | null = 'master',
     cloneURL: string | null = null
   ) {
->>>>>>> a61a5bdc
     this.name = name
     this.owner = owner
     this.dbID = dbID

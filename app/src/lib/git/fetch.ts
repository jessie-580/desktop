--- conflicted
+++ resolved
@@ -5,10 +5,7 @@
 import { FetchProgressParser, executionOptionsWithProgress } from '../progress'
 import { enableRecurseSubmodulesFlag } from '../feature-flag'
 import { IRemote } from '../../models/remote'
-<<<<<<< HEAD
-=======
 import { envForRemoteOperation } from './environment'
->>>>>>> 77c8ee31
 
 async function getFetchArgs(
   repository: Repository,

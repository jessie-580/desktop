--- conflicted
+++ resolved
@@ -629,10 +629,6 @@
     return recentBranches
   }
 
-<<<<<<< HEAD
-  /** Get the git dir of the path. */
-  public static async getGitDir(path: string): Promise<string | null> {
-=======
   /** Get the commit for the given ref. */
   public static async getCommit(repository: Repository, ref: string): Promise<Commit | null> {
     const commits = await LocalGitOperations.getHistory(repository, ref, 1)
@@ -641,9 +637,8 @@
     return commits[0]
   }
 
-  /** Is the path a git repository? */
-  public static async isGitRepository(path: string): Promise<boolean> {
->>>>>>> 9952b5ed
+  /** Get the git dir of the path. */
+  public static async getGitDir(path: string): Promise<string | null> {
     try {
       const gitDir = await GitProcess.execWithOutput([ 'rev-parse', '--git-dir' ], path)
       return gitDir.trim()

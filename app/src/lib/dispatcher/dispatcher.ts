--- conflicted
+++ resolved
@@ -1,10 +1,6 @@
 import * as Path from 'path'
 
-<<<<<<< HEAD
-import { remote, shell } from 'electron'
-=======
-import { ipcRenderer, remote } from 'electron'
->>>>>>> 5ef3d302
+import { remote } from 'electron'
 import { Disposable } from 'event-kit'
 
 import { Account } from '../../models/account'
@@ -24,11 +20,7 @@
 import { ILaunchStats } from '../stats'
 import { fatalError } from '../fatal-error'
 import { isGitOnPath } from '../open-shell'
-<<<<<<< HEAD
-=======
-import { uuid } from '../uuid'
 import { shell } from './app-shell'
->>>>>>> 5ef3d302
 import { URLActionType, IOpenRepositoryFromURLAction, IUnknownAction } from '../parse-app-url'
 import { requestAuthenticatedUser, resolveOAuthRequest, rejectOAuthRequest } from '../../lib/oauth'
 

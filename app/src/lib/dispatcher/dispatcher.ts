--- conflicted
+++ resolved
@@ -394,11 +394,11 @@
     return this.dispatchToSharedProcess<void>({ name: 'add-user', user })
   }
 
-<<<<<<< HEAD
   /** Remove the given user. */
   public removeUser(user: User): Promise<void> {
     return this.dispatchToSharedProcess<void>({ name: 'remove-user', user })
-=======
+  }
+
   /**
    * Ask the dispatcher to apply a transformation function to the current
    * state of the application menu.
@@ -435,6 +435,5 @@
    */
   public setAppMenuToolbarButtonHighlightState(highlight: boolean): Promise<void> {
     return this.appStore._setAppMenuToolbarButtonHighlightState(highlight)
->>>>>>> e980af06
   }
 }
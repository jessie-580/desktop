import * as Fs from 'fs'
import * as Path from 'path'
import { Emitter, Disposable } from 'event-kit'
import { Repository } from '../../models/repository'
import { WorkingDirectoryFileChange, AppFileStatus } from '../../models/status'
import { Branch, BranchType } from '../../models/branch'
import { Tip, TipState } from '../../models/tip'
import { Commit } from '../../models/commit'
import { IRemote } from '../../models/remote'
import { IFetchProgress } from '../app-state'

import { IAppShell } from '../../lib/dispatcher/app-shell'
import { ErrorWithMetadata, IErrorMetadata } from '../error-with-metadata'
import { structuralEquals } from '../../lib/equality'
import { compare } from '../../lib/compare'
import { queueWorkHigh } from '../../lib/queue-work'

import {
  reset,
  GitResetMode,
  getDefaultRemote,
  getRemotes,
  fetch as fetchRepo,
  fetchRefspec,
  getRecentBranches,
  getBranches,
  deleteRef,
  IAheadBehind,
  getBranchAheadBehind,
  getCommits,
  merge,
  setRemoteURL,
  getStatus,
  IStatusResult,
  getCommit,
<<<<<<< HEAD
  IndexStatus,
  getIndexChanges,
  checkoutIndex,
  resetPaths,
=======
  getConfigValue,
  revertCommit,
>>>>>>> effb1ea4
} from '../git'
import { IGitAccount } from '../git/authentication'
import { RetryAction, RetryActionType } from '../retry-actions'

/** The number of commits to load from history per batch. */
const CommitBatchSize = 100

const LoadingHistoryRequestKey = 'history'

/** The max number of recent branches to find. */
const RecentBranchesLimit = 5

/** A commit message summary and description. */
export interface ICommitMessage {
  readonly summary: string
  readonly description: string | null
}

/** The store for a repository's git data. */
export class GitStore {
  private readonly emitter = new Emitter()

  private readonly shell: IAppShell

  /** The commits keyed by their SHA. */
  public readonly commits = new Map<string, Commit>()

  private _history: ReadonlyArray<string> = new Array()

  private readonly requestsInFight = new Set<string>()

  private readonly repository: Repository

  private _tip: Tip = { kind: TipState.Unknown }

  private _defaultBranch: Branch | null = null

  private _allBranches: ReadonlyArray<Branch> = []

  private _recentBranches: ReadonlyArray<Branch> = []

  private _localCommitSHAs: ReadonlyArray<string> = []

  private _commitMessage: ICommitMessage | null

  private _contextualCommitMessage: ICommitMessage | null

  private _aheadBehind: IAheadBehind | null = null

  private _remote: IRemote | null = null

  private _lastFetched: Date | null = null

  public constructor(repository: Repository, shell: IAppShell) {
    this.repository = repository
    this.shell = shell
  }

  private emitUpdate() {
    this.emitter.emit('did-update', {})
  }

  private emitNewCommitsLoaded(commits: ReadonlyArray<Commit>) {
    this.emitter.emit('did-load-new-commits', commits)
  }

  private emitError(error: Error) {
    this.emitter.emit('did-error', error)
  }

  /** Register a function to be called when the store updates. */
  public onDidUpdate(fn: () => void): Disposable {
    return this.emitter.on('did-update', fn)
  }

  /** Register a function to be called when the store loads new commits. */
  public onDidLoadNewCommits(
    fn: (commits: ReadonlyArray<Commit>) => void
  ): Disposable {
    return this.emitter.on('did-load-new-commits', fn)
  }

  /** Register a function to be called when an error occurs. */
  public onDidError(fn: (error: Error) => void): Disposable {
    return this.emitter.on('did-error', fn)
  }

  /** Load history from HEAD. */
  public async loadHistory() {
    if (this.requestsInFight.has(LoadingHistoryRequestKey)) {
      return
    }

    this.requestsInFight.add(LoadingHistoryRequestKey)

    let commits = await this.performFailableOperation(() =>
      getCommits(this.repository, 'HEAD', CommitBatchSize)
    )
    if (!commits) {
      return
    }

    let existingHistory = this._history
    if (existingHistory.length > 0) {
      const mostRecent = existingHistory[0]
      const index = commits.findIndex(c => c.sha === mostRecent)
      // If we found the old HEAD, then we can just splice the new commits into
      // the history we already loaded.
      //
      // But if we didn't, it means the history we had and the history we just
      // loaded have diverged significantly or in some non-trivial way
      // (e.g., HEAD reset). So just throw it out and we'll start over fresh.
      if (index > -1) {
        commits = commits.slice(0, index)
      } else {
        existingHistory = []
      }
    }

    this._history = [...commits.map(c => c.sha), ...existingHistory]
    this.storeCommits(commits)

    this.requestsInFight.delete(LoadingHistoryRequestKey)

    this.emitNewCommitsLoaded(commits)
    this.emitUpdate()
  }

  /** Load the next batch of history, starting from the last loaded commit. */
  public async loadNextHistoryBatch() {
    if (this.requestsInFight.has(LoadingHistoryRequestKey)) {
      return
    }

    if (!this.history.length) {
      return
    }

    const lastSHA = this.history[this.history.length - 1]
    const requestKey = `history/${lastSHA}`
    if (this.requestsInFight.has(requestKey)) {
      return
    }

    this.requestsInFight.add(requestKey)

    const commits = await this.performFailableOperation(() =>
      getCommits(this.repository, `${lastSHA}^`, CommitBatchSize)
    )
    if (!commits) {
      return
    }

    this._history = this._history.concat(commits.map(c => c.sha))
    this.storeCommits(commits)

    this.requestsInFight.delete(requestKey)

    this.emitNewCommitsLoaded(commits)
    this.emitUpdate()
  }

  /** The list of ordered SHAs. */
  public get history(): ReadonlyArray<string> {
    return this._history
  }

  /** Load all the branches. */
  public async loadBranches() {
    const [localAndRemoteBranches, recentBranchNames] = await Promise.all([
      this.performFailableOperation(() => getBranches(this.repository)) || [],
      this.performFailableOperation(() =>
        getRecentBranches(this.repository, RecentBranchesLimit)
      ),
    ])

    if (!localAndRemoteBranches) {
      return
    }

    this._allBranches = this.mergeRemoteAndLocalBranches(localAndRemoteBranches)

    this.refreshDefaultBranch()
    this.refreshRecentBranches(recentBranchNames)

    const commits = this._allBranches.map(b => b.tip)

    for (const commit of commits) {
      this.commits.set(commit.sha, commit)
    }

    this.emitNewCommitsLoaded(commits)
    this.emitUpdate()
  }

  /**
   * Takes a list of local and remote branches and filters out "duplicate"
   * remote branches, i.e. remote branches that we already have a local
   * branch tracking.
   */
  private mergeRemoteAndLocalBranches(
    branches: ReadonlyArray<Branch>
  ): ReadonlyArray<Branch> {
    const localBranches = new Array<Branch>()
    const remoteBranches = new Array<Branch>()

    for (const branch of branches) {
      if (branch.type === BranchType.Local) {
        localBranches.push(branch)
      } else if (branch.type === BranchType.Remote) {
        remoteBranches.push(branch)
      }
    }

    const upstreamBranchesAdded = new Set<string>()
    const allBranchesWithUpstream = new Array<Branch>()

    for (const branch of localBranches) {
      allBranchesWithUpstream.push(branch)

      if (branch.upstream) {
        upstreamBranchesAdded.add(branch.upstream)
      }
    }

    for (const branch of remoteBranches) {
      // This means we already added the local branch of this remote branch, so
      // we don't need to add it again.
      if (upstreamBranchesAdded.has(branch.name)) {
        continue
      }

      allBranchesWithUpstream.push(branch)
    }

    return allBranchesWithUpstream
  }

  private refreshDefaultBranch() {
    let defaultBranchName: string | null = 'master'
    const gitHubRepository = this.repository.gitHubRepository
    if (gitHubRepository && gitHubRepository.defaultBranch) {
      defaultBranchName = gitHubRepository.defaultBranch
    }

    if (defaultBranchName) {
      // Find the default branch among all of our branches, giving
      // priority to local branches by sorting them before remotes
      this._defaultBranch =
        this._allBranches
          .filter(b => b.name === defaultBranchName)
          .sort((x, y) => compare(x.type, y.type))
          .shift() || null
    } else {
      this._defaultBranch = null
    }
  }

  private refreshRecentBranches(
    recentBranchNames: ReadonlyArray<string> | undefined
  ) {
    if (!recentBranchNames || !recentBranchNames.length) {
      this._recentBranches = []
      return
    }

    const branchesByName = this._allBranches.reduce(
      (map, branch) => map.set(branch.name, branch),
      new Map<string, Branch>()
    )

    const recentBranches = new Array<Branch>()
    for (const name of recentBranchNames) {
      const branch = branchesByName.get(name)
      if (!branch) {
        // This means the recent branch has been deleted. That's fine.
        continue
      }

      recentBranches.push(branch)
    }

    this._recentBranches = recentBranches
  }

  /** The current branch. */
  public get tip(): Tip {
    return this._tip
  }

  /** The default branch, or `master` if there is no default. */
  public get defaultBranch(): Branch | null {
    return this._defaultBranch
  }

  /** All branches, including the current branch and the default branch. */
  public get allBranches(): ReadonlyArray<Branch> {
    return this._allBranches
  }

  /** The most recently checked out branches. */
  public get recentBranches(): ReadonlyArray<Branch> {
    return this._recentBranches
  }

  /**
   * Load local commits into memory for the current repository.
   *
   * @param branch The branch to query for unpublished commits.
   *
   * If the tip of the repository does not have commits (i.e. is unborn), this
   * should be invoked with `null`, which clears any existing commits from the
   * store.
   */
  public async loadLocalCommits(branch: Branch | null): Promise<void> {
    if (branch === null) {
      this._localCommitSHAs = []
      return
    }

    let localCommits: ReadonlyArray<Commit> | undefined
    if (branch.upstream) {
      const revRange = `${branch.upstream}..${branch.name}`
      localCommits = await this.performFailableOperation(() =>
        getCommits(this.repository, revRange, CommitBatchSize)
      )
    } else {
      localCommits = await this.performFailableOperation(() =>
        getCommits(this.repository, 'HEAD', CommitBatchSize, [
          '--not',
          '--remotes',
        ])
      )
    }

    if (!localCommits) {
      return
    }

    this.storeCommits(localCommits)
    this._localCommitSHAs = localCommits.map(c => c.sha)
    this.emitUpdate()
  }

  /**
   * The ordered array of local commit SHAs. The commits themselves can be
   * looked up in `commits`.
   */
  public get localCommitSHAs(): ReadonlyArray<string> {
    return this._localCommitSHAs
  }

  /** Store the given commits. */
  private storeCommits(commits: ReadonlyArray<Commit>) {
    for (const commit of commits) {
      this.commits.set(commit.sha, commit)
    }
  }

  /**
   * Undo a specific commit for the current repository.
   *
   * @param commit - The commit to remove - should be the tip of the current branch.
   */
  public async undoCommit(commit: Commit): Promise<void> {
    // For an initial commit, just delete the reference but leave HEAD. This
    // will make the branch unborn again.
    let success: true | undefined = undefined
    if (commit.parentSHAs.length === 0) {
      success = await this.performFailableOperation(() =>
        deleteRef(this.repository, 'HEAD', 'Reverting first commit')
      )
    } else {
      success = await this.performFailableOperation(() =>
        reset(this.repository, GitResetMode.Mixed, commit.parentSHAs[0])
      )
    }

    if (success) {
      this._contextualCommitMessage = {
        summary: commit.summary,
        description: commit.body,
      }
    }

    this.emitUpdate()
  }

  /**
   * Perform an operation that may fail by throwing an error. If an error is
   * thrown, catch it and emit it, and return `undefined`.
   *
   * @param errorMetadata - The metadata which should be attached to any errors
   *                        that are thrown.
   */
  public async performFailableOperation<T>(
    fn: () => Promise<T>,
    errorMetadata?: IErrorMetadata
  ): Promise<T | undefined> {
    try {
      const result = await fn()
      return result
    } catch (e) {
      e = new ErrorWithMetadata(e, {
        repository: this.repository,
        ...errorMetadata,
      })

      this.emitError(e)
      return undefined
    }
  }

  /** The commit message for a work-in-progress commit in the changes view. */
  public get commitMessage(): ICommitMessage | null {
    return this._commitMessage
  }

  /**
   * The commit message to use based on the contex of the repository, e.g., the
   * message from a recently undone commit.
   */
  public get contextualCommitMessage(): ICommitMessage | null {
    return this._contextualCommitMessage
  }

  /**
   * Fetch the default remote, using the given account for authentication.
   *
   * @param account          - The account to use for authentication if needed.
   * @param backgroundTask   - Was the fetch done as part of a background task?
   * @param progressCallback - A function that's called with information about
   *                           the overall fetch progress.
   */
  public async fetch(
    account: IGitAccount | null,
    backgroundTask: boolean,
    progressCallback?: (fetchProgress: IFetchProgress) => void
  ): Promise<void> {
    const remote = this.remote
    if (!remote) {
      return Promise.resolve()
    }

    return this.fetchRemotes(
      account,
      [remote],
      backgroundTask,
      progressCallback
    )
  }

  /**
   * Fetch the specified remotes, using the given account for authentication.
   *
   * @param account          - The account to use for authentication if needed.
   * @param remotes          - The remotes to fetch from.
   * @param backgroundTask   - Was the fetch done as part of a background task?
   * @param progressCallback - A function that's called with information about
   *                           the overall fetch progress.
   */
  public async fetchRemotes(
    account: IGitAccount | null,
    remotes: ReadonlyArray<IRemote>,
    backgroundTask: boolean,
    progressCallback?: (fetchProgress: IFetchProgress) => void
  ): Promise<void> {
    if (!remotes.length) {
      return
    }

    const weight = 1 / remotes.length

    for (let i = 0; i < remotes.length; i++) {
      const remote = remotes[i]
      const startProgressValue = i * weight

      await this.fetchRemote(account, remote.name, backgroundTask, progress => {
        if (progress && progressCallback) {
          progressCallback({
            ...progress,
            value: startProgressValue + progress.value * weight,
          })
        }
      })
    }
  }

  /**
   * Fetch a remote, using the given account for authentication.
   *
   * @param account          - The account to use for authentication if needed.
   * @param remote           - The name of the remote to fetch from.
   * @param backgroundTask   - Was the fetch done as part of a background task?
   * @param progressCallback - A function that's called with information about
   *                           the overall fetch progress.
   */
  public async fetchRemote(
    account: IGitAccount | null,
    remote: string,
    backgroundTask: boolean,
    progressCallback?: (fetchProgress: IFetchProgress) => void
  ): Promise<void> {
    const retryAction: RetryAction = {
      type: RetryActionType.Fetch,
      repository: this.repository,
    }
    await this.performFailableOperation(
      () => {
        return fetchRepo(this.repository, account, remote, progressCallback)
      },
      { backgroundTask, retryAction }
    )
  }

  /**
   * Fetch a given refspec, using the given account for authentication.
   *
   * @param user - The user to use for authentication if needed.
   * @param refspec - The association between a remote and local ref to use as
   *                  part of this action. Refer to git-scm for more
   *                  information on refspecs: https://www.git-scm.com/book/tr/v2/Git-Internals-The-Refspec
   *
   */
  public async fetchRefspec(
    account: IGitAccount | null,
    refspec: string
  ): Promise<void> {
    // TODO: we should favour origin here
    const remotes = await getRemotes(this.repository)

    for (const remote of remotes) {
      await this.performFailableOperation(() =>
        fetchRefspec(this.repository, account, remote.name, refspec)
      )
    }
  }

  /** Calculate the ahead/behind for the current branch. */
  public async calculateAheadBehindForCurrentBranch(): Promise<void> {
    if (this.tip.kind === TipState.Valid) {
      const branch = this.tip.branch
      this._aheadBehind = await getBranchAheadBehind(this.repository, branch)
    }

    this.emitUpdate()
  }

  public async loadStatus(): Promise<IStatusResult | null> {
    const status = await this.performFailableOperation(() =>
      getStatus(this.repository)
    )

    if (!status) {
      return null
    }

    this._aheadBehind = status.branchAheadBehind || null

    const { currentBranch, currentTip } = status

    if (currentBranch || currentTip) {
      if (currentTip && currentBranch) {
        const cachedCommit = this.commits.get(currentTip)
        const branchTipCommit =
          cachedCommit ||
          (await this.performFailableOperation(() =>
            getCommit(this.repository, currentTip)
          ))

        if (!branchTipCommit) {
          throw new Error(`Could not load commit ${currentTip}`)
        }

        const branch = new Branch(
          currentBranch,
          status.currentUpstreamBranch || null,
          branchTipCommit,
          BranchType.Local
        )
        this._tip = { kind: TipState.Valid, branch }
      } else if (currentTip) {
        this._tip = { kind: TipState.Detached, currentSha: currentTip }
      } else if (currentBranch) {
        this._tip = { kind: TipState.Unborn, ref: currentBranch }
      }
    } else {
      this._tip = { kind: TipState.Unknown }
    }

    this.emitUpdate()

    return status
  }

  /**
   * Load the remote for the current branch, or the default remote if no
   * tracking information found.
   */
  public async loadCurrentRemote(): Promise<void> {
    const tip = this.tip
    if (tip.kind === TipState.Valid) {
      const branch = tip.branch
      if (branch.remote) {
        const allRemotes = await getRemotes(this.repository)
        const foundRemote = allRemotes.find(r => r.name === branch.remote)
        if (foundRemote) {
          this._remote = foundRemote
        }
      }
    }

    if (!this._remote) {
      this._remote = await getDefaultRemote(this.repository)
    }

    this.emitUpdate()
  }

  /**
   * The number of commits the current branch is ahead and behind, relative to
   * its upstream.
   *
   * It will be `null` if ahead/behind hasn't been calculated yet, or if the
   * branch doesn't have an upstream.
   */
  public get aheadBehind(): IAheadBehind | null {
    return this._aheadBehind
  }

  /** Get the remote we're working with. */
  public get remote(): IRemote | null {
    return this._remote
  }

  public setCommitMessage(message: ICommitMessage | null): Promise<void> {
    this._commitMessage = message
    this.emitUpdate()
    return Promise.resolve()
  }

  /** The date the repository was last fetched. */
  public get lastFetched(): Date | null {
    return this._lastFetched
  }

  /** Update the last fetched date. */
  public updateLastFetched(): Promise<void> {
    const path = Path.join(this.repository.path, '.git', 'FETCH_HEAD')
    return new Promise<void>((resolve, reject) => {
      Fs.stat(path, (err, stats) => {
        if (err) {
          // An error most likely means the repository's never been published.
          this._lastFetched = null
        } else if (stats.size > 0) {
          // If the file's empty then it _probably_ means the fetch failed and we
          // shouldn't update the last fetched date.
          this._lastFetched = stats.mtime
        }

        resolve()

        this.emitUpdate()
      })
    })
  }

  /** Merge the named branch into the current branch. */
  public merge(branch: string): Promise<void> {
    return this.performFailableOperation(() => merge(this.repository, branch))
  }

  /** Changes the URL for the remote that matches the given name  */
  public async setRemoteURL(name: string, url: string): Promise<void> {
    await this.performFailableOperation(() =>
      setRemoteURL(this.repository, name, url)
    )
    await this.loadCurrentRemote()

    this.emitUpdate()
  }

  /**
   * Read the contents of the repository .gitignore.
   *
   * Returns a promise which will either be rejected or resolved
   * with the contents of the file. If there's no .gitignore file
   * in the repository root the promise will resolve with null.
   */
  public async readGitIgnore(): Promise<string | null> {
    const repository = this.repository
    const ignorePath = Path.join(repository.path, '.gitignore')

    return new Promise<string | null>((resolve, reject) => {
      Fs.readFile(ignorePath, 'utf8', (err, data) => {
        if (err) {
          if (err.code === 'ENOENT') {
            resolve(null)
          } else {
            reject(err)
          }
        } else {
          resolve(data)
        }
      })
    })
  }

  /**
   * Persist the given content to the repository root .gitignore.
   *
   * If the repository root doesn't contain a .gitignore file one
   * will be created, otherwise the current file will be overwritten.
   */
  public async saveGitIgnore(text: string): Promise<void> {
    const repository = this.repository
    const ignorePath = Path.join(repository.path, '.gitignore')
    const fileContents = await formatGitIgnoreContents(text, repository)

    return new Promise<void>((resolve, reject) => {
      Fs.writeFile(ignorePath, fileContents, err => {
        if (err) {
          reject(err)
        } else {
          resolve()
        }
      })
    })
  }

  /** Ignore the given path or pattern. */
  public async ignore(pattern: string): Promise<void> {
    const text = (await this.readGitIgnore()) || ''
    const repository = this.repository
    const currentContents = await formatGitIgnoreContents(text, repository)
    const newText = await formatGitIgnoreContents(
      `${currentContents}${pattern}`,
      repository
    )
    await this.saveGitIgnore(newText)
  }

  public async discardChanges(
    files: ReadonlyArray<WorkingDirectoryFileChange>
  ): Promise<void> {
    const pathsToCheckout = new Array<string>()
    const pathsToReset = new Array<string>()

    await queueWorkHigh(files, async file => {
      if (file.status !== AppFileStatus.Deleted) {
        // N.B. moveItemToTrash is synchronous can take a fair bit of time
        // which is why we're running it inside this work queue that spreads
        // out the calls across as many animation frames as it needs to.
        this.shell.moveItemToTrash(
          Path.resolve(this.repository.path, file.path)
        )
      }

      if (
        file.status === AppFileStatus.Copied ||
        file.status === AppFileStatus.Renamed
      ) {
        // file.path is the "destination" or "new" file in a copy or rename.
        // we've already deleted it so all we need to do is make sure the
        // index forgets about it.
        pathsToReset.push(file.path)

        // Checkout the old path though
        if (file.oldPath) {
          pathsToCheckout.push(file.oldPath)
          pathsToReset.push(file.oldPath)
        }
      } else {
        pathsToCheckout.push(file.path)
        pathsToReset.push(file.path)
      }
    })

    // Check the index to see which files actually have changes there as compared to HEAD
    const changedFilesInIndex = await getIndexChanges(this.repository)

    // Only reset paths if they have changes in the index
    const necessaryPathsToReset = pathsToReset.filter(x =>
      changedFilesInIndex.has(x)
    )

    // Don't attempt to checkout files that doesn't exist in the index after our reset.
    const necessaryPathsToCheckout = pathsToCheckout.filter(
      x => changedFilesInIndex.get(x) !== IndexStatus.Added
    )

    // We're trying to not invoke git linearly with the number of files to discard
    // so we're doing our discards in three conceptual steps.
    //
    // 1. Figure out what the index thinks has changed as compared to the previous
    //    commit. For users who exclusive interact with Git using Desktop this will
    //    almost always empty which, as it turns out, is great for us.
    //
    // 2. Figure out if any of the files that we've been asked to discard are changed
    //    in the index and if so, reset them such that the index is set up just as
    //    the previous commit for the paths we're discarding.
    //
    // 3. Checkout all the files that we've discarded that existed in the previous
    //    commit from the index.
    await this.performFailableOperation(async () => {
      await resetPaths(
        this.repository,
        GitResetMode.Mixed,
        'HEAD',
        necessaryPathsToReset
      )
      await checkoutIndex(this.repository, necessaryPathsToCheckout)
    })
  }

  /** Load the contextual commit message if there is one. */
  public async loadContextualCommitMessage(): Promise<void> {
    const message = await this.getMergeMessage()
    const existingMessage = this._contextualCommitMessage
    // In the case where we're in the middle of a merge, we're gonna keep
    // finding the same merge message over and over. We don't need to keep
    // telling the world.
    if (
      existingMessage &&
      message &&
      structuralEquals(existingMessage, message)
    ) {
      return
    }

    this._contextualCommitMessage = message
    this.emitUpdate()
  }

  /** Reverts the commit with the given SHA */
  public async revertCommit(
    repository: Repository,
    commit: Commit
  ): Promise<void> {
    await this.performFailableOperation(() => revertCommit(repository, commit))

    this.emitUpdate()
  }

  /**
   * Get the merge message in the repository. This will resolve to null if the
   * repository isn't in the middle of a merge.
   */
  private async getMergeMessage(): Promise<ICommitMessage | null> {
    const messagePath = Path.join(this.repository.path, '.git', 'MERGE_MSG')
    return new Promise<ICommitMessage | null>((resolve, reject) => {
      Fs.readFile(messagePath, 'utf8', (err, data) => {
        if (err || !data.length) {
          resolve(null)
        } else {
          const pieces = data.match(/(.*)\n\n([\S\s]*)/m)
          if (!pieces || pieces.length < 3) {
            resolve(null)
            return
          }

          // exclude any commented-out lines from the MERGE_MSG body
          let description: string | null = pieces[2]
            .split('\n')
            .filter(line => line[0] !== '#')
            .join('\n')

          // join with no elements will return an empty string
          if (description.length === 0) {
            description = null
          }

          resolve({
            summary: pieces[1],
            description,
          })
        }
      })
    })
  }
}

/**
 * Format the gitignore text based on the current config settings.
 *
 * This setting looks at core.autocrlf to decide which line endings to use
 * when updating the .gitignore file.
 *
 * If core.safecrlf is also set, adding this file to the index may cause
 * Git to return a non-zero exit code, leaving the working directory in a
 * confusing state for the user. So we should reformat the file in that
 * case.
 *
 * @param text The text to format.
 * @param repository The repository associated with the gitignore file.
 */
async function formatGitIgnoreContents(
  text: string,
  repository: Repository
): Promise<string> {
  const autocrlf = await getConfigValue(repository, 'core.autocrlf')
  const safecrlf = await getConfigValue(repository, 'core.safecrlf')

  return new Promise<string>((resolve, reject) => {
    if (autocrlf === 'true' && safecrlf === 'true') {
      // based off https://stackoverflow.com/a/141069/1363815
      const normalizedText = text.replace(/\r\n|\n\r|\n|\r/g, '\r\n')
      resolve(normalizedText)
      return
    }

    if (text.endsWith('\n')) {
      resolve(text)
      return
    }

    const linesEndInCRLF = autocrlf === 'true'
    if (linesEndInCRLF) {
      resolve(`${text}\n`)
    } else {
      resolve(`${text}\r\n`)
    }
  })
}<|MERGE_RESOLUTION|>--- conflicted
+++ resolved
@@ -33,15 +33,12 @@
   getStatus,
   IStatusResult,
   getCommit,
-<<<<<<< HEAD
   IndexStatus,
   getIndexChanges,
   checkoutIndex,
   resetPaths,
-=======
   getConfigValue,
   revertCommit,
->>>>>>> effb1ea4
 } from '../git'
 import { IGitAccount } from '../git/authentication'
 import { RetryAction, RetryActionType } from '../retry-actions'

import * as Fs from 'fs'
import * as Path from 'path'
import { Emitter, Disposable } from 'event-kit'
import { Repository } from '../../models/repository'
import { Branch, BranchType } from '../../models/branch'
import { Tip, TipState } from '../../models/tip'
import { User } from '../../models/user'
import { Commit } from '../../models/commit'
import { IRemote } from '../../models/remote'

import {
  reset,
  GitResetMode,
  getDefaultRemote,
  getRemotes,
  fetch as fetchRepo,
  getRecentBranches,
  getBranches,
  getTip,
  deleteBranch,
  IAheadBehind,
  getBranchAheadBehind,
  getCommits,
  merge,
  setRemoteURL,
  removeFromIndex,
} from '../git'

/** The number of commits to load from history per batch. */
const CommitBatchSize = 100

const LoadingHistoryRequestKey = 'history'

/** The max number of recent branches to find. */
const RecentBranchesLimit = 5

/** A commit message summary and description. */
export interface ICommitMessage {
  readonly summary: string
  readonly description: string | null
}

/** The store for a repository's git data. */
export class GitStore {
  private readonly emitter = new Emitter()

  /** The commits keyed by their SHA. */
  public readonly commits = new Map<string, Commit>()

  private _history: ReadonlyArray<string> = new Array()

  private readonly requestsInFight = new Set<string>()

  private readonly repository: Repository

  private _tip: Tip = { kind: TipState.Unknown }

  private _defaultBranch: Branch | null = null

  private _allBranches: ReadonlyArray<Branch> = []

  private _recentBranches: ReadonlyArray<Branch> = []

  private _localCommitSHAs: ReadonlyArray<string> = []

  private _commitMessage: ICommitMessage | null
  private _contextualCommitMessage: ICommitMessage | null

  private _aheadBehind: IAheadBehind | null = null

  private _remote: IRemote | null = null

  private _lastFetched: Date | null = null

  public constructor(repository: Repository) {
    this.repository = repository
  }

  private emitUpdate() {
    this.emitter.emit('did-update', {})
  }

  private emitNewCommitsLoaded(commits: ReadonlyArray<Commit>) {
    this.emitter.emit('did-load-new-commits', commits)
  }

  private emitError(error: Error) {
    this.emitter.emit('did-error', error)
  }

  /** Register a function to be called when the store updates. */
  public onDidUpdate(fn: () => void): Disposable {
    return this.emitter.on('did-update', fn)
  }

  /** Register a function to be called when the store loads new commits. */
  public onDidLoadNewCommits(fn: (commits: ReadonlyArray<Commit>) => void): Disposable {
    return this.emitter.on('did-load-new-commits', fn)
  }

  /** Register a function to be called when an error occurs. */
  public onDidError(fn: (error: Error) => void): Disposable {
    return this.emitter.on('did-error', fn)
  }

  /** Load history from HEAD. */
  public async loadHistory() {
    if (this.requestsInFight.has(LoadingHistoryRequestKey)) { return }

    this.requestsInFight.add(LoadingHistoryRequestKey)

    let commits = await this.performFailableOperation(() => getCommits(this.repository, 'HEAD', CommitBatchSize))
    if (!commits) { return }

    let existingHistory = this._history
    if (existingHistory.length > 0) {
      const mostRecent = existingHistory[0]
      const index = commits.findIndex(c => c.sha === mostRecent)
      // If we found the old HEAD, then we can just splice the new commits into
      // the history we already loaded.
      //
      // But if we didn't, it means the history we had and the history we just
      // loaded have diverged significantly or in some non-trivial way
      // (e.g., HEAD reset). So just throw it out and we'll start over fresh.
      if (index > -1) {
        commits = commits.slice(0, index)
      } else {
        existingHistory = []
      }
    }

    this._history = [ ...commits.map(c => c.sha), ...existingHistory ]
    this.storeCommits(commits)

    this.requestsInFight.delete(LoadingHistoryRequestKey)

    this.emitNewCommitsLoaded(commits)
    this.emitUpdate()
  }

  /** Load the next batch of history, starting from the last loaded commit. */
  public async loadNextHistoryBatch() {
    if (this.requestsInFight.has(LoadingHistoryRequestKey)) { return }

    if (!this.history.length) { return }

    const lastSHA = this.history[this.history.length - 1]
    const requestKey = `history/${lastSHA}`
    if (this.requestsInFight.has(requestKey)) { return }

    this.requestsInFight.add(requestKey)

    const commits = await this.performFailableOperation(() => getCommits(this.repository, `${lastSHA}^`, CommitBatchSize))
    if (!commits) { return }

    this._history = this._history.concat(commits.map(c => c.sha))
    this.storeCommits(commits)

    this.requestsInFight.delete(requestKey)

    this.emitNewCommitsLoaded(commits)
    this.emitUpdate()
  }

  /** The list of ordered SHAs. */
  public get history(): ReadonlyArray<string> { return this._history }

  /** Load the current and default branches. */
  public async loadCurrentAndDefaultBranch() {

    const currentTip = await this.performFailableOperation(() => getTip(this.repository))
    if (!currentTip) { return }

    this._tip = currentTip

    let defaultBranchName: string | null = 'master'
    const gitHubRepository = this.repository.gitHubRepository
    if (gitHubRepository && gitHubRepository.defaultBranch) {
      defaultBranchName = gitHubRepository.defaultBranch
    }

    if (this._tip.kind === TipState.Valid) {
      const currentBranch = this._tip.branch

      // If the current branch is the default branch, we can skip looking it up.
      if (currentBranch.name === defaultBranchName) {
        this._defaultBranch = currentBranch
      } else {
        this._defaultBranch = await this.loadBranch(defaultBranchName)
      }
    }
    this.emitUpdate()
  }

  /** Load all the branches. */
  public async loadBranches() {
    let localBranches = await this.performFailableOperation(() => getBranches(this.repository, 'refs/heads', BranchType.Local))
    if (!localBranches) {
      localBranches = []
    }

    let remoteBranches = await this.performFailableOperation(() => getBranches(this.repository, 'refs/remotes', BranchType.Remote))
    if (!remoteBranches) {
      remoteBranches = []
    }

    const upstreamBranchesAdded = new Set<string>()
    const allBranches = new Array<Branch>()
    localBranches.forEach(branch => {
      allBranches.push(branch)

      if (branch.upstream) {
        upstreamBranchesAdded.add(branch.upstream)
      }
    })

    remoteBranches.forEach(branch => {
      // This means we already added the local branch of this remote branch, so
      // we don't need to add it again.
      if (upstreamBranchesAdded.has(branch.name)) { return }

      allBranches.push(branch)
    })

    this._allBranches = allBranches

    this.emitUpdate()

    this.loadRecentBranches()

    const commits = allBranches.map(b => b.tip)

    for (const commit of commits) {
      this.commits.set(commit.sha, commit)
    }

    this.emitNewCommitsLoaded(commits)
    this.emitUpdate()
  }

  /**
   * Try to load a branch using its name. This will prefer local branches over
   * remote branches.
   */
  private async loadBranch(branchName: string): Promise<Branch | null> {
    const localBranches = await this.performFailableOperation(() => getBranches(this.repository, `refs/heads/${branchName}`, BranchType.Local))
    if (localBranches && localBranches.length) {
      return localBranches[0]
    }

    const remoteBranches = await this.performFailableOperation(() => getBranches(this.repository, `refs/remotes/${branchName}`, BranchType.Remote))
    if (remoteBranches && remoteBranches.length) {
      return remoteBranches[0]
    }

    return null
  }

  /** The current branch. */
  public get tip(): Tip { return this._tip }

  /** The default branch, or `master` if there is no default. */
  public get defaultBranch(): Branch | null { return this._defaultBranch }

  /** All branches, including the current branch and the default branch. */
  public get allBranches(): ReadonlyArray<Branch> { return this._allBranches }

  /** The most recently checked out branches. */
  public get recentBranches(): ReadonlyArray<Branch> { return this._recentBranches }

  /** Load the recent branches. */
  private async loadRecentBranches() {
    const recentBranches = await this.performFailableOperation(() => getRecentBranches(this.repository, this._allBranches, RecentBranchesLimit))
    if (recentBranches) {
      this._recentBranches = recentBranches
    } else {
      this._recentBranches = []
    }

    this.emitUpdate()
  }

  /** Load the local commits. */
  public async loadLocalCommits(branch: Branch): Promise<void> {
    let localCommits: ReadonlyArray<Commit> | undefined
    if (branch.upstream) {
      const revRange = `${branch.upstream}..${branch.name}`
      localCommits = await this.performFailableOperation(() => getCommits(this.repository, revRange, CommitBatchSize))
    } else {
      localCommits = await this.performFailableOperation(() => getCommits(this.repository, 'HEAD', CommitBatchSize, [ '--not', '--remotes' ]))
    }

    if (!localCommits) { return }

    this.storeCommits(localCommits)
    this._localCommitSHAs = localCommits.map(c => c.sha)
    this.emitUpdate()
  }

  /**
   * The ordered array of local commit SHAs. The commits themselves can be
   * looked up in `commits`.
   */
  public get localCommitSHAs(): ReadonlyArray<string> {
    return this._localCommitSHAs
  }

  /** Store the given commits. */
  private storeCommits(commits: ReadonlyArray<Commit>) {
    for (const commit of commits) {
      this.commits.set(commit.sha, commit)
    }
  }

  /**
   * Undo a specific commit for the current repository.
   *
   * @param commit - The commit to remove - should be the tip of the current branch.
   */
  public async undoCommit(commit: Commit): Promise<void> {
    // For an initial commit, just delete the reference but leave HEAD. This
    // will make the branch unborn again.
    let success: true | undefined = undefined
    if (!commit.parentSHAs.length) {

      if (this.tip.kind === TipState.Valid) {
        const branch = this.tip.branch
        success = await this.performFailableOperation(() => deleteBranch(this.repository, branch, null))
      } else {
        console.error(`Can't undo ${commit.sha} because it doesn't have any parents and there's no current branch. How on earth did we get here?!`)
        return Promise.resolve()
      }
    } else {
      success = await this.performFailableOperation(() => reset(this.repository, GitResetMode.Mixed, commit.parentSHAs[0]))
    }

    if (success) {
      this._contextualCommitMessage = {
        summary: commit.summary,
        description: commit.body,
      }
    }

    this.emitUpdate()
  }

  /**
   * Perform an operation that may fail by throwing an error. If an error is
   * thrown, catch it and emit it, and return `undefined`.
   */
  public async performFailableOperation<T>(fn: () => Promise<T>): Promise<T | undefined> {
    try {
      const result = await fn()
      return result
    } catch (e) {
      this.emitError(e)
      return undefined
    }
  }

  /** The commit message for a work-in-progress commit in the changes view. */
  public get commitMessage(): ICommitMessage | null {
    return this._commitMessage
  }

  /**
   * The commit message to use based on the contex of the repository, e.g., the
   * message from a recently undone commit.
   */
  public get contextualCommitMessage(): ICommitMessage | null {
    return this._contextualCommitMessage
  }

  /** Clear the contextual commit message. */
  public clearContextualCommitMessage(): Promise<void> {
    this._contextualCommitMessage = null
    this.emitUpdate()
    return Promise.resolve()
  }

  /**
   * Fetch, using the given user for authentication.
   *
   * @param user - The user to use for authentication if needed.
   */
  public async fetch(user: User | null): Promise<void> {
    const remotes = await getRemotes(this.repository)

    for (const remote of remotes) {
      await this.performFailableOperation(() => fetchRepo(this.repository, user, remote.name))
    }
  }

  /** Calculate the ahead/behind for the current branch. */
  public async calculateAheadBehindForCurrentBranch(): Promise<void> {

    if (this.tip.kind === TipState.Valid) {
      const branch = this.tip.branch
      this._aheadBehind = await getBranchAheadBehind(this.repository, branch)
    }

    this.emitUpdate()
  }

  /**
   * Load the remote for the current branch, or the default remote if no
   * tracking information found.
   */
  public async loadCurrentRemote(): Promise<void> {
    const tip = this.tip
    if (tip.kind === TipState.Valid) {
      const branch = tip.branch
      if (branch.remote) {
        const allRemotes = await getRemotes(this.repository)
        const foundRemote = allRemotes.find(r => r.name === branch.remote)
        if (foundRemote) {
          this._remote = foundRemote
        }
      }
    }

    if (!this._remote) {
      this._remote = await getDefaultRemote(this.repository)
    }

    this.emitUpdate()
  }

  /**
   * The number of commits the current branch is ahead and behind, relative to
   * its upstream.
   *
   * It will be `null` if ahead/behind hasn't been calculated yet, or if the
   * branch doesn't have an upstream.
   */
  public get aheadBehind(): IAheadBehind | null { return this._aheadBehind }

  /** Get the remote we're working with. */
  public get remote(): IRemote | null { return this._remote }

  public setCommitMessage(message: ICommitMessage | null): Promise<void> {
    this._commitMessage = message
    this.emitUpdate()
    return Promise.resolve()
  }

  /** The date the repository was last fetched. */
  public get lastFetched(): Date | null { return this._lastFetched }

  /** Update the last fetched date. */
  public updateLastFetched(): Promise<void> {
    const path = Path.join(this.repository.path, '.git', 'FETCH_HEAD')
    return new Promise<void>((resolve, reject) => {
      Fs.stat(path, (err, stats) => {
        if (err) {
          // An error most likely means the repository's never been published.
          this._lastFetched = null
        } else if (stats.size > 0) {
          // If the file's empty then it _probably_ means the fetch failed and we
          // shouldn't update the last fetched date.
          this._lastFetched = stats.mtime
        }

        resolve()

        this.emitUpdate()
      })
    })
  }

  /** Merge the named branch into the current branch. */
  public merge(branch: string): Promise<void> {
    return this.performFailableOperation(() => merge(this.repository, branch))
  }

  /** Changes the URL for the remote that matches the given name  */
  public async setRemoteURL(name: string, url: string): Promise<void> {
    await this.performFailableOperation(() => setRemoteURL(this.repository, name, url))
    await this.loadCurrentRemote()

    this.emitUpdate()
  }

<<<<<<< HEAD
  /**
   * Read the contents of the repository .gitignore.
   * 
   * Returns a promise which will either be rejected or resolved
   * with the contents of the file. If there's no .gitignore file
   * in the repository root the promise will resolve with null.
   */
  public async readGitIgnore(): Promise<string | null> {
    const repository = this.repository
    const ignorePath = Path.join(repository.path, '.gitignore')

    return new Promise<string | null>((resolve, reject) => {
      Fs.readFile(ignorePath, 'utf8', (err, data) => {
        if (err) {
          if (err.code === 'ENOENT') {
            resolve(null)
          } else {
            reject(err)
          }
        } else {
          resolve(data)
        }
      })
    })
=======
  /** Ignore the given path or pattern. */
  public async ignore(pattern: string): Promise<void> {
    await this.refreshGitIgnoreText()

    const text = this.gitIgnoreText || ''
    const newText = `${this.ensureTrailingNewline(text)}${pattern}\n`
    await this.setGitIgnoreText(newText)

    await removeFromIndex(this.repository, pattern)
  }

  private ensureTrailingNewline(text: string): string {
    // mixed line endings might be an issue here
    if (!text.endsWith('\n')) {
      const linesEndInCRLF = text.indexOf('\r\n')
      return linesEndInCRLF === -1
        ? `${text}\n`
        : `${text}\r\n`
    } else {
      return text
    }
>>>>>>> e14b5438
  }

  /** 
   * Persist the given content to the repository root .gitignore.
   * 
   * If the repository root doesn't contain a .gitignore file one
   * will be created, otherwise the current file will be overwritten.
   */
  public async saveGitIgnore(text: string): Promise<void> {
    const repository = this.repository
    const ignorePath = Path.join(repository.path, '.gitignore')
    const fileContents = ensureTrailingNewline(text)

    return new Promise<void>((resolve, reject) => {
      Fs.writeFile(ignorePath, fileContents, err => {
        if (err) {
          reject(err)
        } else {
          resolve()
        }
      })
    })
  }
}

function ensureTrailingNewline(text: string): string {
  // mixed line endings might be an issue here
  if (!text.endsWith('\n')) {
    const linesEndInCRLF = text.indexOf('\r\n')
    return linesEndInCRLF === -1
      ? `${text}\n`
      : `${text}\r\n`
  } else {
    return text
  }
}<|MERGE_RESOLUTION|>--- conflicted
+++ resolved
@@ -481,7 +481,6 @@
     this.emitUpdate()
   }
 
-<<<<<<< HEAD
   /**
    * Read the contents of the repository .gitignore.
    * 
@@ -506,29 +505,6 @@
         }
       })
     })
-=======
-  /** Ignore the given path or pattern. */
-  public async ignore(pattern: string): Promise<void> {
-    await this.refreshGitIgnoreText()
-
-    const text = this.gitIgnoreText || ''
-    const newText = `${this.ensureTrailingNewline(text)}${pattern}\n`
-    await this.setGitIgnoreText(newText)
-
-    await removeFromIndex(this.repository, pattern)
-  }
-
-  private ensureTrailingNewline(text: string): string {
-    // mixed line endings might be an issue here
-    if (!text.endsWith('\n')) {
-      const linesEndInCRLF = text.indexOf('\r\n')
-      return linesEndInCRLF === -1
-        ? `${text}\n`
-        : `${text}\r\n`
-    } else {
-      return text
-    }
->>>>>>> e14b5438
   }
 
   /** 
@@ -552,6 +528,15 @@
       })
     })
   }
+
+  /** Ignore the given path or pattern. */
+  public async ignore(pattern: string): Promise<void> {
+    const text = await this.readGitIgnore() || ''
+    const newText = `${ensureTrailingNewline(text)}${pattern}\n`
+    await this.saveGitIgnore(newText)
+
+    await removeFromIndex(this.repository, pattern)
+  }
 }
 
 function ensureTrailingNewline(text: string): string {

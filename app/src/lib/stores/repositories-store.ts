import {
  RepositoriesDatabase,
  IDatabaseGitHubRepository,
  IDatabaseOwner,
  IDatabaseProtectedBranch,
} from '../databases/repositories-database'
import { Owner } from '../../models/owner'
import { GitHubRepository } from '../../models/github-repository'
import { Repository } from '../../models/repository'
import { fatalError } from '../fatal-error'
import { IAPIRepository, IAPIBranch } from '../api'
import { BaseStore } from './base-store'
import { enableBranchProtectionWarning } from '../feature-flag'

/** The store for local repositories. */
export class RepositoriesStore extends BaseStore {
  private db: RepositoriesDatabase

  // Key-repo ID, Value-date
  private lastStashCheckCache = new Map<number, number>()

  private branchProtectionCache = new Map<string, boolean>()

  public constructor(db: RepositoriesDatabase) {
    super()

    this.db = db
  }

  /** Find the matching GitHub repository or add it if it doesn't exist. */
  public async upsertGitHubRepository(
    endpoint: string,
    apiRepository: IAPIRepository
  ): Promise<GitHubRepository> {
    return this.db.transaction(
      'rw',
      this.db.repositories,
      this.db.gitHubRepositories,
      this.db.owners,
      async () => {
        const gitHubRepository = await this.db.gitHubRepositories
          .where('cloneURL')
          .equals(apiRepository.clone_url)
          .limit(1)
          .first()

        if (gitHubRepository == null) {
          return this.putGitHubRepository(endpoint, apiRepository)
        } else {
          return this.buildGitHubRepository(gitHubRepository)
        }
      }
    )
  }

  private async buildGitHubRepository(
    dbRepo: IDatabaseGitHubRepository
  ): Promise<GitHubRepository> {
    const owner = await this.db.owners.get(dbRepo.ownerID)

    if (owner == null) {
      throw new Error(`Couldn't find the owner for ${dbRepo.name}`)
    }

    let parent: GitHubRepository | null = null
    if (dbRepo.parentID) {
      parent = await this.findGitHubRepositoryByID(dbRepo.parentID)
    }

    return new GitHubRepository(
      dbRepo.name,
      new Owner(owner.login, owner.endpoint, owner.id!),
      dbRepo.id!,
      dbRepo.private,
      dbRepo.htmlURL,
      dbRepo.defaultBranch,
      dbRepo.cloneURL,
      parent
    )
  }

  /** Find a GitHub repository by its DB ID. */
  public async findGitHubRepositoryByID(
    id: number
  ): Promise<GitHubRepository | null> {
    const gitHubRepository = await this.db.gitHubRepositories.get(id)
    if (!gitHubRepository) {
      return null
    }

    return this.buildGitHubRepository(gitHubRepository)
  }

  /** Get all the local repositories. */
  public getAll(): Promise<ReadonlyArray<Repository>> {
    return this.db.transaction(
      'r',
      this.db.repositories,
      this.db.gitHubRepositories,
      this.db.owners,
      async () => {
        const inflatedRepos = new Array<Repository>()
        const repos = await this.db.repositories.toArray()
        for (const repo of repos) {
          let inflatedRepo: Repository | null = null
          let gitHubRepository: GitHubRepository | null = null
          if (repo.gitHubRepositoryID) {
            gitHubRepository = await this.findGitHubRepositoryByID(
              repo.gitHubRepositoryID
            )
          }

          inflatedRepo = new Repository(
            repo.path,
            repo.id!,
            gitHubRepository,
            repo.missing
          )
          inflatedRepos.push(inflatedRepo)
        }

        return inflatedRepos
      }
    )
  }

  /**
   * Add a new local repository.
   *
   * If a repository already exists with that path, it will be returned instead.
   */
  public async addRepository(path: string): Promise<Repository> {
    const repository = await this.db.transaction(
      'rw',
      this.db.repositories,
      this.db.gitHubRepositories,
      this.db.owners,
      async () => {
        const repos = await this.db.repositories.toArray()
        const record = repos.find(r => r.path === path)
        let recordId: number
        let gitHubRepo: GitHubRepository | null = null

        if (record != null) {
          recordId = record.id!

          if (record.gitHubRepositoryID != null) {
            gitHubRepo = await this.findGitHubRepositoryByID(
              record.gitHubRepositoryID
            )
          }
        } else {
          recordId = await this.db.repositories.add({
            path,
            gitHubRepositoryID: null,
            missing: false,
            lastStashCheckDate: null,
          })
        }

        return new Repository(path, recordId, gitHubRepo, false)
      }
    )

    this.emitUpdate()

    return repository
  }

  /** Remove the repository with the given ID. */
  public async removeRepository(repoID: number): Promise<void> {
    await this.db.repositories.delete(repoID)

    this.emitUpdate()
  }

  /** Update the repository's `missing` flag. */
  public async updateRepositoryMissing(
    repository: Repository,
    missing: boolean
  ): Promise<Repository> {
    const repoID = repository.id
    if (!repoID) {
      return fatalError(
        '`updateRepositoryMissing` can only update `missing` for a repository which has been added to the database.'
      )
    }

<<<<<<< HEAD
    const oldRecord = await this.db.repositories.get(repoID)
    if (oldRecord === undefined) {
      return fatalError(
        `\`updateRepositoryMissing\` - unable to find repo with ID ${repoID} in database.`
      )
    }
=======
    const gitHubRepositoryID = repository.gitHubRepository
      ? repository.gitHubRepository.dbID
      : null
    const oldRecord = await this.db.repositories.get(repoID)
    const lastStashCheckDate =
      oldRecord !== undefined ? oldRecord.lastStashCheckDate : null
>>>>>>> 82c188d6

    await this.db.repositories.put({
      ...oldRecord,
      missing,
<<<<<<< HEAD
=======
      gitHubRepositoryID,
      lastStashCheckDate,
>>>>>>> 82c188d6
    })

    this.emitUpdate()

    return new Repository(
      repository.path,
      repository.id,
      repository.gitHubRepository,
      missing
    )
  }

  /** Update the repository's path. */
  public async updateRepositoryPath(
    repository: Repository,
    path: string
  ): Promise<Repository> {
    const repoID = repository.id
    if (!repoID) {
      return fatalError(
        '`updateRepositoryPath` can only update the path for a repository which has been added to the database.'
      )
    }

<<<<<<< HEAD
    const oldRecord = await this.db.repositories.get(repoID)
    if (oldRecord === undefined) {
      return fatalError(
        `\`updateRepositoryPath\` - unable to find repo with ID ${repoID} in database.`
      )
    }

    await this.db.repositories.put({
      ...oldRecord,
      path,
=======
    const gitHubRepositoryID = repository.gitHubRepository
      ? repository.gitHubRepository.dbID
      : null
    const oldRecord = await this.db.repositories.get(repoID)
    const lastStashCheckDate =
      oldRecord !== undefined ? oldRecord.lastStashCheckDate : null

    await this.db.repositories.put({
      id: repository.id,
      missing: false,
      path,
      gitHubRepositoryID,
      lastStashCheckDate,
>>>>>>> 82c188d6
    })

    this.emitUpdate()

    return new Repository(
      path,
      repository.id,
      repository.gitHubRepository,
      false
    )
  }

  /**
   * Sets the last time the repository was checked for stash entries
   *
   * @param repository The repository in which to update the last stash check date for
   * @param date The date and time in which the last stash check took place; defaults to
   * the current time
   */
  public async updateLastStashCheckDate(
    repository: Repository,
    date: number = Date.now()
  ): Promise<void> {
    const repoID = repository.id
    if (repoID === 0) {
      return fatalError(
        '`updateLastStashCheckDate` can only update the last stash check date for a repository which has been added to the database.'
      )
    }

    await this.db.repositories.update(repoID, {
      lastStashCheckDate: date,
    })

    this.lastStashCheckCache.set(repoID, date)

    this.emitUpdate()
  }

  /**
   * Gets the last time the repository was checked for stash entries
   *
   * @param repository The repository in which to update the last stash check date for
   */
  public async getLastStashCheckDate(
    repository: Repository
  ): Promise<number | null> {
    const repoID = repository.id
    if (!repoID) {
      return fatalError(
        '`getLastStashCheckDate` - can only retrieve the last stash check date for a repositories that have been stored in the database.'
      )
    }

    let lastCheckDate = this.lastStashCheckCache.get(repoID) || null
    if (lastCheckDate !== null) {
      return lastCheckDate
    }

    const record = await this.db.repositories.get(repoID)

    if (record === undefined) {
      return fatalError(
        `'getLastStashCheckDate' - unable to find repository with ID: ${repoID}`
      )
    }

    lastCheckDate = record.lastStashCheckDate
    if (lastCheckDate !== null) {
      this.lastStashCheckCache.set(repoID, lastCheckDate)
    }

    return lastCheckDate
  }

  private async putOwner(endpoint: string, login: string): Promise<Owner> {
    login = login.toLowerCase()

    const existingOwner = await this.db.owners
      .where('[endpoint+login]')
      .equals([endpoint, login])
      .first()
    if (existingOwner) {
      return new Owner(login, endpoint, existingOwner.id!)
    }

    const dbOwner: IDatabaseOwner = {
      login,
      endpoint,
    }
    const id = await this.db.owners.add(dbOwner)
    return new Owner(login, endpoint, id)
  }

  private async putGitHubRepository(
    endpoint: string,
    gitHubRepository: IAPIRepository
  ): Promise<GitHubRepository> {
    let parent: GitHubRepository | null = null
    if (gitHubRepository.parent) {
      parent = await this.putGitHubRepository(endpoint, gitHubRepository.parent)
    }

    const login = gitHubRepository.owner.login.toLowerCase()
    const owner = await this.putOwner(endpoint, login)

    const existingRepo = await this.db.gitHubRepositories
      .where('[ownerID+name]')
      .equals([owner.id!, gitHubRepository.name])
      .first()

    let updatedGitHubRepo: IDatabaseGitHubRepository = {
      ownerID: owner.id!,
      name: gitHubRepository.name,
      private: gitHubRepository.private,
      htmlURL: gitHubRepository.html_url,
      defaultBranch: gitHubRepository.default_branch,
      cloneURL: gitHubRepository.clone_url,
      parentID: parent ? parent.dbID : null,
      lastPruneDate: null,
    }
    if (existingRepo) {
      updatedGitHubRepo = { ...updatedGitHubRepo, id: existingRepo.id }
    }

    const id = await this.db.gitHubRepositories.put(updatedGitHubRepo)
    return new GitHubRepository(
      updatedGitHubRepo.name,
      owner,
      id,
      updatedGitHubRepo.private,
      updatedGitHubRepo.htmlURL,
      updatedGitHubRepo.defaultBranch,
      updatedGitHubRepo.cloneURL,
      parent
    )
  }

  /** Add or update the repository's GitHub repository. */
  public async updateGitHubRepository(
    repository: Repository,
    endpoint: string,
    gitHubRepository: IAPIRepository,
    branches: ReadonlyArray<IAPIBranch>
  ): Promise<Repository> {
    const repoID = repository.id
    if (!repoID) {
      return fatalError(
        '`updateGitHubRepository` can only update a GitHub repository for a repository which has been added to the database.'
      )
    }

    const updatedGitHubRepo = await this.db.transaction(
      'rw',
      this.db.repositories,
      this.db.gitHubRepositories,
      this.db.protectedBranches,
      this.db.owners,
      async () => {
        const localRepo = (await this.db.repositories.get(repoID))!
        const updatedGitHubRepo = await this.putGitHubRepository(
          endpoint,
          gitHubRepository
        )

        await this.db.repositories.update(localRepo.id!, {
          gitHubRepositoryID: updatedGitHubRepo.dbID,
        })

        if (enableBranchProtectionWarning()) {
          const repoId = updatedGitHubRepo.dbID!

          // This update flow is organized into two stages:
          //
          // - update the in-memory cache
          // - update the underyling database state
          //
          // This should ensure any stale values are not being used, and avoids
          // the need to query the database while the results are in memory.

          const prefix = getKeyPrefix(repoId)

          for (const key of this.branchProtectionCache.keys()) {
            // invalidate any cached entries belonging to this repository
            if (key.startsWith(prefix)) {
              this.branchProtectionCache.delete(key)
            }
          }

          const branchRecords = branches.map<IDatabaseProtectedBranch>(b => ({
            repoId,
            name: b.name,
          }))

          // update cached values to avoid database lookup
          for (const item of branchRecords) {
            const key = getKey(repoId, item.name)
            this.branchProtectionCache.set(key, true)
          }

          await this.db.protectedBranches
            .where('repoId')
            .equals(repoId)
            .delete()

          await this.db.protectedBranches.bulkAdd(branchRecords)
        }

        return updatedGitHubRepo
      }
    )

    this.emitUpdate()

    return new Repository(
      repository.path,
      repository.id,
      updatedGitHubRepo,
      repository.missing
    )
  }

  /**
   * Set's the last time the repository was checked for stash entries
   *
   * @param repository The repository in which to update the last stash check date for
   * @param date The date and time in which the last stash check took place; defaults to
   * the current time
   */
  public async updateLastStashCheckDate(
    repository: Repository,
    date: number = Date.now()
  ): Promise<void> {
    const repoID = repository.id
    if (repoID === 0) {
      return fatalError(
        '`updateLastStashCheckDate` can only update the last stash check date for a repository which has been added to the database.'
      )
    }

    await this.db.repositories.update(repoID, {
      lastStashCheckDate: date,
    })

    this.emitUpdate()
  }

  /**
   * Set's the last time the repository was checked for pruning
   *
   * @param repository The repository in which to update the prune date for
   * @param date The date and time in which the last prune took place
   */
  public async updateLastPruneDate(
    repository: Repository,
    date: number
  ): Promise<void> {
    const repoID = repository.id
    if (repoID === 0) {
      return fatalError(
        '`updateLastPruneDate` can only update the last prune date for a repository which has been added to the database.'
      )
    }

    const githubRepo = repository.gitHubRepository
    if (githubRepo === null) {
      return fatalError(
        `'updateLastPruneDate' can only update GitHub repositories`
      )
    }

    const gitHubRepositoryID = githubRepo.dbID
    if (gitHubRepositoryID === null) {
      return fatalError(
        `'updateLastPruneDate' can only update GitHub repositories with a valid ID: received ID of ${gitHubRepositoryID}`
      )
    }

    await this.db.gitHubRepositories.update(gitHubRepositoryID, {
      lastPruneDate: date,
    })

    this.emitUpdate()
  }

  public async getLastStashCheckDate(
    repository: Repository
  ): Promise<number | null> {
    const repoID = repository.id
    if (!repoID) {
      return fatalError(
        '`getLastStashCheckDate` - can only retrieve the last stash check date for a repositories that have been stored in the database.'
      )
    }

    const record = await this.db.repositories.get(repoID)

    if (record === undefined) {
      return fatalError(
        `'getLastStashCheckDate' - unable to find repository with ID: ${repoID}`
      )
    }

    return record!.lastStashCheckDate
  }

  public async getLastPruneDate(
    repository: Repository
  ): Promise<number | null> {
    const repoID = repository.id
    if (!repoID) {
      return fatalError(
        '`getLastPruneDate` - can only retrieve the last prune date for a repositories that have been stored in the database.'
      )
    }

    const githubRepo = repository.gitHubRepository
    if (githubRepo === null) {
      return fatalError(
        `'getLastPruneDate' - can only retrieve the last prune date for GitHub repositories.`
      )
    }

    const gitHubRepositoryID = githubRepo.dbID
    if (gitHubRepositoryID === null) {
      return fatalError(
        `'getLastPruneDate' - can only retrieve the last prune date for GitHub repositories that have been stored in the database.`
      )
    }

    const record = await this.db.gitHubRepositories.get(gitHubRepositoryID)

    if (record === undefined) {
      return fatalError(
        `'getLastPruneDate' - unable to find GitHub repository with ID: ${gitHubRepositoryID}`
      )
    }

    return record!.lastPruneDate
  }

  public async isBranchProtected(
    gitHubRepository: GitHubRepository,
    branchName: string
  ): Promise<boolean> {
    if (gitHubRepository.dbID === null) {
      return fatalError(
        'unable to get protected branches, GitHub repository has a null dbID'
      )
    }

    const key = getKey(gitHubRepository.dbID, branchName)

    const existing = this.branchProtectionCache.get(key)
    if (existing !== undefined) {
      return existing
    }

    const result = await this.db.protectedBranches.get([
      gitHubRepository.dbID,
      branchName,
    ])

    const value = result !== undefined

    this.branchProtectionCache.set(key, value)

    return value
  }
}

/** Compute the key for the branch protection cache */
function getKey(dbID: number, branchName: string) {
  return `${getKeyPrefix(dbID)}${branchName}`
}

/** Compute the key prefix for the branch protection cache */
function getKeyPrefix(dbID: number) {
  return `${dbID}-`
}<|MERGE_RESOLUTION|>--- conflicted
+++ resolved
@@ -186,30 +186,19 @@
       )
     }
 
-<<<<<<< HEAD
-    const oldRecord = await this.db.repositories.get(repoID)
-    if (oldRecord === undefined) {
-      return fatalError(
-        `\`updateRepositoryMissing\` - unable to find repo with ID ${repoID} in database.`
-      )
-    }
-=======
     const gitHubRepositoryID = repository.gitHubRepository
       ? repository.gitHubRepository.dbID
       : null
     const oldRecord = await this.db.repositories.get(repoID)
     const lastStashCheckDate =
       oldRecord !== undefined ? oldRecord.lastStashCheckDate : null
->>>>>>> 82c188d6
 
     await this.db.repositories.put({
-      ...oldRecord,
+      id: repository.id,
+      path: repository.path,
       missing,
-<<<<<<< HEAD
-=======
       gitHubRepositoryID,
       lastStashCheckDate,
->>>>>>> 82c188d6
     })
 
     this.emitUpdate()
@@ -234,18 +223,6 @@
       )
     }
 
-<<<<<<< HEAD
-    const oldRecord = await this.db.repositories.get(repoID)
-    if (oldRecord === undefined) {
-      return fatalError(
-        `\`updateRepositoryPath\` - unable to find repo with ID ${repoID} in database.`
-      )
-    }
-
-    await this.db.repositories.put({
-      ...oldRecord,
-      path,
-=======
     const gitHubRepositoryID = repository.gitHubRepository
       ? repository.gitHubRepository.dbID
       : null
@@ -259,7 +236,6 @@
       path,
       gitHubRepositoryID,
       lastStashCheckDate,
->>>>>>> 82c188d6
     })
 
     this.emitUpdate()
@@ -483,31 +459,6 @@
   }
 
   /**
-   * Set's the last time the repository was checked for stash entries
-   *
-   * @param repository The repository in which to update the last stash check date for
-   * @param date The date and time in which the last stash check took place; defaults to
-   * the current time
-   */
-  public async updateLastStashCheckDate(
-    repository: Repository,
-    date: number = Date.now()
-  ): Promise<void> {
-    const repoID = repository.id
-    if (repoID === 0) {
-      return fatalError(
-        '`updateLastStashCheckDate` can only update the last stash check date for a repository which has been added to the database.'
-      )
-    }
-
-    await this.db.repositories.update(repoID, {
-      lastStashCheckDate: date,
-    })
-
-    this.emitUpdate()
-  }
-
-  /**
    * Set's the last time the repository was checked for pruning
    *
    * @param repository The repository in which to update the prune date for
@@ -545,27 +496,6 @@
     this.emitUpdate()
   }
 
-  public async getLastStashCheckDate(
-    repository: Repository
-  ): Promise<number | null> {
-    const repoID = repository.id
-    if (!repoID) {
-      return fatalError(
-        '`getLastStashCheckDate` - can only retrieve the last stash check date for a repositories that have been stored in the database.'
-      )
-    }
-
-    const record = await this.db.repositories.get(repoID)
-
-    if (record === undefined) {
-      return fatalError(
-        `'getLastStashCheckDate' - unable to find repository with ID: ${repoID}`
-      )
-    }
-
-    return record!.lastStashCheckDate
-  }
-
   public async getLastPruneDate(
     repository: Repository
   ): Promise<number | null> {

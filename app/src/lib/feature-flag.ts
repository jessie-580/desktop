const Disable = false

/**
 * Enables the application to opt-in for preview features based on runtime
 * checks. This is backed by the GITHUB_DESKTOP_PREVIEW_FEATURES environment
 * variable, which is checked for non-development environments.
 */
function enableDevelopmentFeatures(): boolean {
  if (Disable) {
    return false
  }

  if (__DEV__) {
    return true
  }

  if (process.env.GITHUB_DESKTOP_PREVIEW_FEATURES === '1') {
    return true
  }

  return false
}

/** Should the app enable beta features? */
//@ts-ignore: this will be used again in the future
function enableBetaFeatures(): boolean {
  return enableDevelopmentFeatures() || __RELEASE_CHANNEL__ === 'beta'
}

/** Should merge tool integration be enabled? */
export function enableMergeTool(): boolean {
  return enableDevelopmentFeatures()
}

/** Should the Notification of Diverging From Default Branch (NDDB) feature be enabled? */
export function enableNotificationOfBranchUpdates(): boolean {
  return true
}

/** Should the repository list display info indicators? */
export function enableRepoInfoIndicators(): boolean {
  return true
}

<<<<<<< HEAD
/** Should the app try and detect conflicts before the user stumbles into them? */
export function enableMergeConflictDetection(): boolean {
=======
export function enableInAppReleaseNotes(): boolean {
>>>>>>> 8605dc55
  return enableBetaFeatures()
}

/** Should `git status` use --no-optional-locks to assist with concurrent usage */
export function enableStatusWithoutOptionalLocks(): boolean {
  return enableBetaFeatures()
}<|MERGE_RESOLUTION|>--- conflicted
+++ resolved
@@ -42,12 +42,13 @@
   return true
 }
 
-<<<<<<< HEAD
 /** Should the app try and detect conflicts before the user stumbles into them? */
 export function enableMergeConflictDetection(): boolean {
-=======
+  return enableBetaFeatures()
+}
+
+/** Should the app display the new release notes dialog? */
 export function enableInAppReleaseNotes(): boolean {
->>>>>>> 8605dc55
   return enableBetaFeatures()
 }
 

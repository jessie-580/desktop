#welcome {
  align-items: center;
  justify-content: center;

  #start {
    display: flex;
    flex-direction: column;
    align-items: center;
  }

  #sign-in-dot-com {
    display: flex;
    flex-direction: column;
    align-items: center;
  }

  #configure-git {
    width: 432px;

    .description {
      text-align: center;
    }
  }

  .actions {
    display: flex;
    flex-direction: row;
    margin: var(--spacing-double) 0;

    button {
      margin: 0 var(--spacing-half);
      flex: 1;
    }
  }

  .usage-opt-out {
    width: 300px;

    .header {
      display: flex;
      justify-content: center;
    }

    .header-icon {
      width: 32px;
      height: 32px;
      margin: 10px;
    }
  }
}

.welcome-title,
.welcome-text {
  font-weight: var(--font-weight-light);
  margin: 0;
  text-align: center;
}

.welcome-title {
  font-size: var(--font-size-lg);
}

.welcome-text {
  font-size: var(--font-size-md);
  width: 430px;
}

.welcome-button {
  font-size: var(--font-size);
  font-weight: var(--font-weight-semibold);
  padding: var(--spacing) 0;
  width: 200px;
}

<<<<<<< HEAD
.password-container {
  position: relative;
}

.forgot-password-link {
  position: absolute;
  top: 0;
  right: 0;
=======
.horizontal-rule {
  text-align: center;
  position: relative;

  &:after {
    border-bottom: var(--base-border);
    content: '';
    position: absolute;
    left: 0;
    right: 0;
    bottom: 0.6em;
  }

  .horizontal-rule-content {
    display: inline-block;
    background: var(--background-color);
    padding: 0 0.5em;
    position: relative;
    z-index: 1;
  }
>>>>>>> 29600297
}

.sign-in-field {
  width: 100%;
}

.sign-in-footer {
  text-align: center;
}

.sign-in-form {
  display: flex;
  flex-direction: column;
  margin: var(--spacing-double) auto;
  width: 320px;
}<|MERGE_RESOLUTION|>--- conflicted
+++ resolved
@@ -72,39 +72,6 @@
   width: 200px;
 }
 
-<<<<<<< HEAD
-.password-container {
-  position: relative;
-}
-
-.forgot-password-link {
-  position: absolute;
-  top: 0;
-  right: 0;
-=======
-.horizontal-rule {
-  text-align: center;
-  position: relative;
-
-  &:after {
-    border-bottom: var(--base-border);
-    content: '';
-    position: absolute;
-    left: 0;
-    right: 0;
-    bottom: 0.6em;
-  }
-
-  .horizontal-rule-content {
-    display: inline-block;
-    background: var(--background-color);
-    padding: 0 0.5em;
-    position: relative;
-    z-index: 1;
-  }
->>>>>>> 29600297
-}
-
 .sign-in-field {
   width: 100%;
 }

/* tslint:disable:no-sync-functions */

import * as chai from 'chai'
const expect = chai.expect

import { setupEmptyRepository, setupConflictedRepo } from '../fixture-helper'
import * as Fs from 'fs'
import * as Path from 'path'
import { GitProcess } from 'dugite'

import { GitStore } from '../../src/lib/dispatcher/git-store'
<<<<<<< HEAD
import { AppFileStatus } from '../../src/models/status'
=======
import { FileStatus } from '../../src/models/status'
import { Repository } from '../../src/models/repository'
import { Commit } from '../../src/models/commit'
import { TipState, IValidBranch } from '../../src/models/tip'

>>>>>>> 1769da7c
import { shell } from '../test-app-shell'

import { getCommit, getStatus } from '../../src/lib/git'

describe('GitStore', () => {
  it('can discard changes from a repository', async () => {

    const repo = await setupEmptyRepository()
    const gitStore = new GitStore(repo, shell)

    const file = 'README.md'
    const filePath = Path.join(repo.path, file)

    Fs.writeFileSync(filePath, 'SOME WORDS GO HERE\n')

    // commit the file
    await GitProcess.exec([ 'add', file ], repo.path)
    await GitProcess.exec([ 'commit', '-m', 'added file' ], repo.path)

    Fs.writeFileSync(filePath, 'WRITING SOME NEW WORDS\n')

    // setup requires knowing about the current tip
    await gitStore.loadStatus()

    // ignore the file
    await gitStore.ignore(file)

    let status = await getStatus(repo)
    let files = status.workingDirectory.files

    expect(files.length).to.equal(2)
    expect(files[0].path).to.equal('README.md')
    expect(files[0].status).to.equal(AppFileStatus.Deleted)
    expect(files[1].path).to.equal('.gitignore')
    expect(files[1].status).to.equal(AppFileStatus.New)

    // discard the .gitignore change
    await gitStore.discardChanges([ files[1] ])

    // we should see the original file, modified
    status = await getStatus(repo)
    files = status.workingDirectory.files

    expect(files.length).to.equal(1)
    expect(files[0].path).to.equal('README.md')
    expect(files[0].status).to.equal(AppFileStatus.Modified)
  })

  it('can discard a renamed file', async () => {

    const repo = await setupEmptyRepository()
    const gitStore = new GitStore(repo, shell)

    const file = 'README.md'
    const renamedFile = 'NEW-README.md'
    const filePath = Path.join(repo.path, file)

    Fs.writeFileSync(filePath, 'SOME WORDS GO HERE\n')

    // commit the file, and then rename it
    await GitProcess.exec([ 'add', file ], repo.path)
    await GitProcess.exec([ 'commit', '-m', 'added file' ], repo.path)
    await GitProcess.exec([ 'mv', file, renamedFile ], repo.path)

    const statusBeforeDiscard = await getStatus(repo)
    const filesToDiscard = statusBeforeDiscard.workingDirectory.files

    // discard the renamed file
    await gitStore.discardChanges(filesToDiscard)

    const status = await getStatus(repo)
    const files = status.workingDirectory.files

    expect(files.length).to.equal(0)
  })

  describe('undo first commit', () => {

    let repo: Repository | null = null
    let firstCommit: Commit | null = null

    const commitMessage = 'added file'

    beforeEach(async () => {
      repo = await setupEmptyRepository()

      const file = 'README.md'
      const filePath = Path.join(repo.path, file)

      Fs.writeFileSync(filePath, 'SOME WORDS GO HERE\n')

      await GitProcess.exec([ 'add', file ], repo.path)
      await GitProcess.exec([ 'commit', '-m', commitMessage ], repo.path)

      firstCommit = await getCommit(repo!, 'master')
      expect(firstCommit).to.not.equal(null)
      expect(firstCommit!.parentSHAs.length).to.equal(0)
    })

    it('reports the repository is unborn', async () => {
      const gitStore = new GitStore(repo!, shell)

      await gitStore.loadStatus()
      expect(gitStore.tip.kind).to.equal(TipState.Valid)

      await gitStore.undoCommit(firstCommit!)

      const after = await getStatus(repo!)

      expect(after).to.not.be.null
      expect(after!.currentTip).to.be.undefined
    })

    it('pre-fills the commit message', async () => {
      const gitStore = new GitStore(repo!, shell)

      await gitStore.undoCommit(firstCommit!)

      const context = gitStore.contextualCommitMessage
      expect(context).to.not.be.null
      expect(context!.summary).to.equal(commitMessage)
    })

    it('clears the undo commit dialog', async () => {
      const gitStore = new GitStore(repo!, shell)

      await gitStore.loadStatus()

      const tip = gitStore.tip as IValidBranch
      await gitStore.loadLocalCommits(tip.branch)

      expect(gitStore.localCommitSHAs.length).to.equal(1)

      await gitStore.undoCommit(firstCommit!)

      await gitStore.loadStatus()
      expect(gitStore.tip.kind).to.equal(TipState.Unborn)

      await gitStore.loadLocalCommits(null)

      expect(gitStore.localCommitSHAs).to.be.empty
    })
  })

  it('hides commented out lines from MERGE_MSG', async () => {
    const repo = await setupConflictedRepo()
    const gitStore = new GitStore(repo, shell)

    await gitStore.loadContextualCommitMessage()

    const context = gitStore.contextualCommitMessage
    expect(context).to.not.be.null
    expect(context!.summary).to.equal(`Merge branch 'master' into other-branch`)
    expect(context!.description).to.be.null
  })
})<|MERGE_RESOLUTION|>--- conflicted
+++ resolved
@@ -9,15 +9,11 @@
 import { GitProcess } from 'dugite'
 
 import { GitStore } from '../../src/lib/dispatcher/git-store'
-<<<<<<< HEAD
 import { AppFileStatus } from '../../src/models/status'
-=======
-import { FileStatus } from '../../src/models/status'
 import { Repository } from '../../src/models/repository'
 import { Commit } from '../../src/models/commit'
 import { TipState, IValidBranch } from '../../src/models/tip'
 
->>>>>>> 1769da7c
 import { shell } from '../test-app-shell'
 
 import { getCommit, getStatus } from '../../src/lib/git'

--- conflicted
+++ resolved
@@ -9,21 +9,11 @@
   gitHubRepository: IGitHubRepository | null
 }
 
-<<<<<<< HEAD
-/**
- * A local repository.
- */
+/** A local repository. */
 export default class Repository implements IRepository {
   public readonly id: number | null | undefined
   public readonly path: string
   public readonly gitHubRepository: GitHubRepository | null
-=======
-/** A local repository. */
-export default class Repository {
-  private id: number
-  private path: string
-  private gitHubRepository: GitHubRepository
->>>>>>> 1db75794
 
   /** Create a new Repository from a data-only representation. */
   public static fromJSON(json: IRepository): Repository {

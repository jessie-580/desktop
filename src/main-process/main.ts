--- conflicted
+++ resolved
@@ -1,30 +1,16 @@
-<<<<<<< HEAD
 import * as URL from 'url'
-import {app, ipcMain} from 'electron'
+import {app, ipcMain, Menu} from 'electron'
 
 import AppWindow from './app-window'
 import Stats from './stats'
 import {requestToken, authenticate, setToken} from './auth'
-=======
-import {app, Menu} from 'electron'
-
-import AppWindow from './app-window'
-import Stats from './stats'
 import {buildDefaultMenu} from './menu'
->>>>>>> 61a90f55
 
 const stats = new Stats()
 
 let mainWindow: AppWindow = null
 
-<<<<<<< HEAD
 type URLAction = 'oauth' | 'unknown'
-
-app.on('window-all-closed', () => {
-  if (process.platform !== 'darwin') {
-    app.quit()
-  }
-})
 
 app.on('will-finish-launching', () => {
   app.on('open-url', (event, url) => {
@@ -49,17 +35,31 @@
   app.setAsDefaultProtocolClient('x-github-client')
   ipcMain.on('request-auth', authenticate)
 
-=======
+  createWindow()
+
+  Menu.setApplicationMenu(buildDefaultMenu())
+})
+
+app.on('activate', () => {
+  if (!mainWindow) {
+    createWindow()
+  }
+})
+
+app.on('window-all-closed', () => {
+  if (process.platform !== 'darwin') {
+    app.quit()
+  }
+})
+
 function createWindow() {
->>>>>>> 61a90f55
   mainWindow = new AppWindow(stats)
   mainWindow.onClose(() => {
     mainWindow = null
   })
 
   mainWindow.load()
-<<<<<<< HEAD
-})
+}
 
 function parseURLAction(parsedURL: URL.Url): URLAction {
   const actionName = parsedURL.hostname
@@ -68,27 +68,4 @@
   } else {
     return 'unknown'
   }
-}
-=======
-}
-
-app.on('ready', () => {
-  stats.readyTime = Date.now()
-
-  createWindow()
-
-  Menu.setApplicationMenu(buildDefaultMenu())
-})
-
-app.on('window-all-closed', () => {
-  if (process.platform !== 'darwin') {
-    app.quit()
-  }
-})
-
-app.on('activate', () => {
-  if (!mainWindow) {
-    createWindow()
-  }
-})
->>>>>>> 61a90f55
+}